# 1. INSTALL MongoDB PACKAGES OR BINARIES

# 2019-02-02: Sugarizer with Node.js 10.x requires MongoDB 2.6+ so
# https://andyfelong.com/2017/08/mongodb-3-0-14-for-raspbian-stretch/ is
# being used on Raspbian, all I found! (Raspbian's apt pkg is MongoDB 2.4.14)
#
# mongodb_stretch_3_0_14_core.zip (20M) & mongodb_stretch_3_0_14_tools.zip (15M)
# were backed up from andyfelong.com to http://download.iiab.io/packages/
#
# CLARIF: mongodb_stretch_3_0_14_core.zip IS IN FACT 3.0.14 (core) BUT...
#         mongodb_stretch_3_0_14_tools.zip IS REALLY 3.0.15 (tools)

- block:
  - name: Create dir /tmp/mongodb-3.0.1x (aarch32)
    file:
      path: /tmp/mongodb-3.0.1x
      state: directory

  - name: Download & unzip 20MB http://download.iiab.io/packages/mongodb_stretch_3_0_14_core.zip to /tmp/mongodb-3.0.1x (aarch32)
    unarchive:
      remote_src: yes
      src: "{{ iiab_download_url }}/mongodb_stretch_3_0_14_core.zip"    # http://download.iiab.io/packages
      dest: /tmp/mongodb-3.0.1x

  - name: Install (move) its 3 CORE binaries from /tmp/mongodb-3.0.1x/core to /usr/bin (aarch32)
    shell: mv /tmp/mongodb-3.0.1x/core/* /usr/bin

  - name: Download & unzip 15MB http://download.iiab.io/packages/mongodb_stretch_3_0_14_tools.zip [IN FACT THIS ONE'S 3.0.15] to /tmp/mongodb-3.0.1x (aarch32)
    unarchive:
      remote_src: yes
      src: "{{ iiab_download_url }}/mongodb_stretch_3_0_14_tools.zip"
      dest: /tmp/mongodb-3.0.1x

  - name: Install (move) its 9 TOOLS binaries from /opt/iiab/downloads/mongodb-3.0.1x/tools to /usr/bin (aarch32)
    shell: mv /tmp/mongodb-3.0.1x/tools/* /usr/bin

  - name: Create Linux group mongodb (aarch32)
    group:
      name: mongodb
      state: present

  - name: Create Linux user mongodb (aarch32)
    user:
      name: mongodb
      group: mongodb    # primary group
      groups: mongodb
      home: /var/lib/mongodb
      shell: /usr/sbin/nologin

  - name: Install {{ mongodb_conf }} from template (aarch32)
    template:
      src: mongod.conf.j2
      dest: "{{ mongodb_conf }}"    # /etc/mongod.conf
      #owner: root
      #group: root
      #mode: 0644

  # end block
  when: not (ansible_architecture == "x86_64" or ansible_architecture == "aarch64")

# 32-bit OS's are handled above: this should handle aarch32 including 32-bit Ubuntu
# from https://ubuntu.com/download/raspberry-pi but Ubuntu 20.04 32-bit might fail
# untested, and 32-bit Intel might puke as this was orginally deployed for Raspbian.
# (Haven't seen bootable 32-bit Intel installers for a while now.)
# 64-bit OS's proceed below.

- block:
  - name: Add mongodb.org signing key (only 64-bit support available)
    shell: wget -qO - https://www.mongodb.org/static/pgp/server-4.4.asc | apt-key add -
    args:
      warn: false

  - name: Use mongodb-org's Debian repo for Debian (only amd64 support available)
    apt_repository:
      # 2020-10-28: http://repo.mongodb.org/apt/debian/dists/ supports only
      # {buster 10, stretch 9, jessie 8, wheezy 7}
      # so Debian 11 "Bullseye" (testing branch) can revert to buster for now:
      repo: deb http://repo.mongodb.org/apt/debian buster/mongodb-org/4.4 main
      #repo: deb http://repo.mongodb.org/apt/debian {{ ansible_distribution_release }}/mongodb-org/4.4 main
      state: present
      filename: mongodb-org
    when: is_debian and (ansible_architecture == "x86_64")

  # Debian 10 aarch64 might work below but is blocked in main.yml
  - name: Use mongodb-org's Ubuntu bionic repo for RaspOS-aarch64
    apt_repository:
      repo: deb [ arch=amd64,arm64 ] https://repo.mongodb.org/apt/ubuntu bionic/mongodb-org/4.4 multiverse
      state: present
      filename: mongodb-org
    when: is_raspbian and (ansible_architecture == "aarch64")

  - name: Use mongodb-org's Ubuntu focal repo for Linux Mint - 64bit only
    apt_repository:
      repo: deb [ arch=amd64,arm64 ] https://repo.mongodb.org/apt/ubuntu focal/mongodb-org/4.4 multiverse
      state: present
      filename: mongodb-org
    when: is_linuxmint

  - name: Use mongodb-org's Ubuntu repo for all non-Mint Ubuntu - 64bit only
    apt_repository:
      # 2020-10-27: https://repo.mongodb.org/apt/ubuntu/dists/ supports only
      # {focal 20.04, bionic 18.04, xenial 16.04, trusty 14.04, precise 12.04}
      # so other Ubuntu's like groovy 20.10 need to revert to recent LTS repo:
      repo: deb [ arch=amd64,arm64 ] https://repo.mongodb.org/apt/ubuntu focal/mongodb-org/4.4 multiverse
      #repo: deb [ arch=amd64,arm64 ] https://repo.mongodb.org/apt/ubuntu {{ ansible_distribution_release }}/mongodb-org/4.4 multiverse
      state: present
      filename: mongodb-org
    when: is_ubuntu and not is_linuxmint

  - name: "Install packages: mongodb-org, mongodb-org-server"
    package:
      name:
        - mongodb-org
        - mongodb-org-server
      state: present

<<<<<<< HEAD
  - name: Change {{ mongodb_conf }} port to {{ mongodb_port }} -- takes effect on next (re)start of the service -- via enable-or-disable.yml or via sugarizer.service auto-starting MongoDB on demand
    lineinfile:
      path: "{{ mongodb_conf }}"
      regexp: "port: 27017"
      backrefs: yes
      line: "  port: {{ mongodb_port }}"    # 27018
=======
  - name: Establish {{ mongodb_conf }} port {{ mongodb_port }} (mongodb_conf) -- takes effect on next (re)start of the service -- via enable-or-disable.yml or via sugarizer.service auto-starting MongoDB on demand
    lineinfile:
      path: "{{ mongodb_conf }}"
      regexp: '^\s*port:' # \s = any whitespace char. stackoverflow.com/a/38491899
      #backrefs: yes
      line: "  port: {{ mongodb_port }}"    # 27017
>>>>>>> 37df52ab

  # end block
  when: (ansible_architecture == "aarch64") or (ansible_architecture == "x86_64")


# 2. CONFIGURE MongoDB FOR IIAB

- name: 'Create 3 dirs for MongoDB: /var/lib/mongodb, /var/log/mongodb, {{ mongodb_db_path }}'
  file:
    state: directory
    path: "{{ item }}"
    owner: mongodb
    group: mongodb
  with_items:
    #- { path: '/var/run/mongodb' }
    - /var/lib/mongodb
    - /var/log/mongodb
    - "{{ mongodb_db_path }}"    # /library/dbdata/mongodb

- name: Install mongodb.service, /usr/bin/iiab-mongodb-repair-if-no-lock from templates
  template:
    src: "{{ item.src }}"
    dest: "{{ item.dest }}"
    owner: root
    group: root
    mode: "{{ item.mode }}"
  with_items:
    - { src: 'mongodb.service.j2', dest: '/etc/systemd/system/mongodb.service', mode: '0644' }
    - { src: 'iiab-mongodb-repair-if-no-lock.j2', dest: '/usr/bin/iiab-mongodb-repair-if-no-lock', mode: '0755' }

- name: systemctl daemon_reload, so systemd (re)reads mongodb.service
  systemd:
    daemon_reload: yes


# 3. RECORD MongoDB AS INSTALLED

- name: "Set 'mongodb_installed: True'"
  set_fact:
    mongodb_installed: True

- name: "Add 'mongodb_installed: True' to {{ iiab_state_file }}"
  lineinfile:
    path: "{{ iiab_state_file }}"    # /etc/iiab/iiab_state.yml
    regexp: '^mongodb_installed'
    line: 'mongodb_installed: True'<|MERGE_RESOLUTION|>--- conflicted
+++ resolved
@@ -114,21 +114,12 @@
         - mongodb-org-server
       state: present
 
-<<<<<<< HEAD
-  - name: Change {{ mongodb_conf }} port to {{ mongodb_port }} -- takes effect on next (re)start of the service -- via enable-or-disable.yml or via sugarizer.service auto-starting MongoDB on demand
-    lineinfile:
-      path: "{{ mongodb_conf }}"
-      regexp: "port: 27017"
-      backrefs: yes
-      line: "  port: {{ mongodb_port }}"    # 27018
-=======
   - name: Establish {{ mongodb_conf }} port {{ mongodb_port }} (mongodb_conf) -- takes effect on next (re)start of the service -- via enable-or-disable.yml or via sugarizer.service auto-starting MongoDB on demand
     lineinfile:
       path: "{{ mongodb_conf }}"
       regexp: '^\s*port:' # \s = any whitespace char. stackoverflow.com/a/38491899
       #backrefs: yes
       line: "  port: {{ mongodb_port }}"    # 27017
->>>>>>> 37df52ab
 
   # end block
   when: (ansible_architecture == "aarch64") or (ansible_architecture == "x86_64")
