- name: Create Linux user {{ kolibri_user }} and add it to groups {{ apache_user }}, disk
  user:
    name: "{{ kolibri_user }}"
    groups:
      - "{{ apache_user }}"
      - disk
    state: present
    shell: /bin/false
    system: yes
    create_home: no

- name: Create /library/kolibri to store data and configuration files
  file:
    path: "{{ item }}"
    owner: "{{ kolibri_user }}"
    group: "{{ apache_user }}"
    mode: 0755
    state: directory
  with_items:
    - "{{ kolibri_home }}"

- name: Install kolibri using pip on all OS's
  pip:
    name: kolibri
    state: latest
    extra_args: --no-cache-dir
  when: internet_available

- name: Create kolibri systemd service unit file
  template:
    src: "{{ item.src }}"
    dest: "{{ item.dest }}"
    mode: "{{ item.mode }}"
    owner: root
    group: root
  with_items:
    - { src: 'kolibri.service.j2', dest: '/etc/systemd/system/kolibri.service', mode: '0644' }
<<<<<<< HEAD

- name: Ask systemd to reread unit files (daemon-reload)
  systemd:
    daemon_reload: yes
=======
>>>>>>> 3e224c16

- name: Set kolibri default language
  shell: export KOLIBRI_HOME="{{ kolibri_home }}" && "{{ kolibri_exec_path }}" language setdefault "{{ kolibri_language }}"
  ignore_errors: yes
  when: kolibri_provision

- name: Create kolibri default facility name, admin account and language
  shell: >
    export KOLIBRI_HOME="{{ kolibri_home }}" &&
    "{{ kolibri_exec_path }}" manage provisiondevice --facility "{{ kolibri_facility }}"
    --superusername "{{ kolibri_admin_user }}" --superuserpassword "{{ kolibri_admin_password }}"
    --preset "{{ kolibri_preset }}" --language_id "{{ kolibri_language }}" --verbosity 0 --noinput
  ignore_errors: yes
  when: kolibri_provision

- name: Change /library/kolibri directory permissions
  file:
    path: "{{ kolibri_home }}"
    owner: "{{ kolibri_user }}"
    group: "{{ apache_user }}"
    recurse: yes

- name: Enable kolibri service
  service:
    name: kolibri
    enabled: yes
    state: restarted
  when: kolibri_enabled

- name: Disable kolibri service
  service:
    name: kolibri
    enabled: no
    state: stopped
  when: not kolibri_enabled

- name: Add 'kolibri' to list of services at /etc/iiab/iiab.ini
  ini_file:
    dest: "{{ service_filelist }}"
    section: kolibri
    option: "{{ item.option }}"
    value: "{{ item.value }}"
  with_items:
    - option: name
      value: kolibri
    - option: description
      value: '"Kolibri is an open-source educational platform specially designed to provide offline access to a wide range of quality, openly licensed educational contents in low-resource contexts like rural schools, refugee camps, orphanages, and also in non-formal school programs."'
    - option: kolibri_url
      value: "{{ kolibri_url }}"
    - option: kolibri_path
      value: "{{ kolibri_path }}"
    - option: kolibri_port
      value: "{{ kolibri_http_port }}"
    - option: enabled
      value: "{{ kolibri_enabled }}"<|MERGE_RESOLUTION|>--- conflicted
+++ resolved
@@ -35,13 +35,10 @@
     group: root
   with_items:
     - { src: 'kolibri.service.j2', dest: '/etc/systemd/system/kolibri.service', mode: '0644' }
-<<<<<<< HEAD
 
 - name: Ask systemd to reread unit files (daemon-reload)
   systemd:
     daemon_reload: yes
-=======
->>>>>>> 3e224c16
 
 - name: Set kolibri default language
   shell: export KOLIBRI_HOME="{{ kolibri_home }}" && "{{ kolibri_exec_path }}" language setdefault "{{ kolibri_language }}"
