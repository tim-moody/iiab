server {
    root {{ doc_root }};
    server_name $hostname;    # e.g. box.lan, set dynamically when NGINX starts
    #server_name {{ iiab_hostname }}.{{ iiab_domain }};
    #server_name {{ iiab_hostname }};
    listen 80;

    index index.php index.html index.htm;

    # NGINX's 1MB default is far too low for Calibre-Web and LMS-like apps.
<<<<<<< HEAD
    # So IIAB sets this to 10000M, roughly aligning with similar settings...
    # 1. 'upload_max_filesize = 10000M' and 'post_max_size = 10000M' are SOMETIMES set in:
    #    https://github.com/iiab/iiab/blob/master/roles/www_options/tasks/main.yml#L106-L107
    #    https://github.com/iiab/iiab/blob/master/roles/www_options/tasks/main.yml#L120-L121
    # 2. 'client_max_body_size 10000M;' is set in:
=======
    # So IIAB sets this to 500M, roughly aligning with similar settings...
    # 1. 'upload_max_filesize = 500M' and 'post_max_size = 500M' are SOMETIMES set in:
    #    https://github.com/iiab/iiab/blob/master/roles/www_options/tasks/php-settings.yml#L90-L91
    #    https://github.com/iiab/iiab/blob/master/roles/www_options/tasks/php-settings.yml#L104-L105
    # 2. 'client_max_body_size 512M;' is set in:
>>>>>>> d46d5d12
    #    https://github.com/iiab/iiab/blob/master/roles/nextcloud/templates/nextcloud-nginx.conf.j2#L62
    client_max_body_size 10000M;

    # let individual services drop location blocks in conf.d
    include {{ nginx_conf_dir }}/*;

    location ~ .*\.php$ {
        proxy_set_header X-Real-IP  $remote_addr;
        proxy_set_header X-Forwarded-For $remote_addr;
        proxy_set_header Host $host;
        fastcgi_pass php;
        fastcgi_index index.php;
        fastcgi_split_path_info ^(.+\.php)(/.+)$;
        fastcgi_param SCRIPT_FILENAME $document_root$fastcgi_script_name;
        fastcgi_param SCRIPT_NAME $fastcgi_script_name;
        include fastcgi_params;
    }

    # 2021-07-30: Security risk identified by @tim-moody
    #location /cgi-bin {
    #    root /usr/lib;
    #}

    # if you don't like seeing all the errors for missing favicon.ico in root
    location = /favicon.ico { access_log off; log_not_found off; }

    # if you don't like seeing errors for a missing robots.txt in root
    location = /robots.txt { access_log off; log_not_found off; }

    # Let's not serve files like .htaccess .htpassword .secret etc.
    # EXCEPTION: 'location ^~ /kiwix' in /etc/nginx/conf.d/kiwix-nginx.conf
    # overrules this, for ZIM file articles that begin with a dot (#3072).
    location ~ /\. { deny all; }
}<|MERGE_RESOLUTION|>--- conflicted
+++ resolved
@@ -8,19 +8,11 @@
     index index.php index.html index.htm;
 
     # NGINX's 1MB default is far too low for Calibre-Web and LMS-like apps.
-<<<<<<< HEAD
     # So IIAB sets this to 10000M, roughly aligning with similar settings...
     # 1. 'upload_max_filesize = 10000M' and 'post_max_size = 10000M' are SOMETIMES set in:
-    #    https://github.com/iiab/iiab/blob/master/roles/www_options/tasks/main.yml#L106-L107
-    #    https://github.com/iiab/iiab/blob/master/roles/www_options/tasks/main.yml#L120-L121
-    # 2. 'client_max_body_size 10000M;' is set in:
-=======
-    # So IIAB sets this to 500M, roughly aligning with similar settings...
-    # 1. 'upload_max_filesize = 500M' and 'post_max_size = 500M' are SOMETIMES set in:
     #    https://github.com/iiab/iiab/blob/master/roles/www_options/tasks/php-settings.yml#L90-L91
     #    https://github.com/iiab/iiab/blob/master/roles/www_options/tasks/php-settings.yml#L104-L105
-    # 2. 'client_max_body_size 512M;' is set in:
->>>>>>> d46d5d12
+    # 2. 'client_max_body_size 10000M;' is set in:
     #    https://github.com/iiab/iiab/blob/master/roles/nextcloud/templates/nextcloud-nginx.conf.j2#L62
     client_max_body_size 10000M;
 
