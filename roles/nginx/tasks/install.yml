--- conflicted
+++ resolved
@@ -1,18 +1,9 @@
-<<<<<<< HEAD
-- name: Stop '{{ apache_service }}' systemd service
+- name: Stop '{{ apache_service }}' systemd service, just in case it exists
   systemd:
     name: "{{ apache_service }}"    # apache2 or httpd, per /opt/iiab/iiab/vars/<OS>.yml
     state: stopped
   ignore_errors: yes
   # 'when: apache_installed is defined' insuff b/c mysql's php (etc) can install apache2
-=======
-# - name: Stop '{{ apache_service }}' systemd service
-#   systemd:
-#     name: "{{ apache_service }}"    # apache2 or httpd, per /opt/iiab/iiab/vars/<OS>.yml
-#     state: stopped
-#   ignore_errors: yes
-#   # 'when: apache_installed is defined' insuff b/c mysql's php installs apache2
->>>>>>> a189c6a8
 
 - name: 'Install 5 packages for NGINX: libnginx-mod-http-subs-filter, nginx-extras, php{{ php_version }}-fpm, uwsgi, uwsgi-plugin-python3'
   package:
@@ -59,13 +50,8 @@
     - { src: 'server.conf.j2', dest: '/etc/nginx/server.conf' }
     - { src: 'nginx.conf.j2', dest: '/etc/nginx/nginx.conf' }
     - { src: 'mime.types.j2', dest: '/etc/nginx/mime.types' }
-<<<<<<< HEAD
     # - { src: 'ports.conf.j2', dest: '/etc/{{ apache_service }}/ports.conf' }    # Moved to enable-or-disable.yml
     # - { src: 'iiab.conf.j2', dest: "{{ nginx_conf_dir }}/iiab.conf" }    # Moved into homepage.yml, invoked later by roles/www_options/tasks/main.yml (see below!)
-=======
-    #- { src: 'ports.conf.j2', dest: '/etc/{{ apache_service }}/ports.conf' }    # Moved to enable-or-disable.yml
-    #- { src: 'iiab.conf.j2', dest: "{{ nginx_conf_dir }}/iiab.conf" }    # Moved into homepage.yml, later invoked by roles/www_options/tasks/main.yml
->>>>>>> a189c6a8
 
 - debug:
     msg: roles/nginx/tasks/homepage.yml will run LATER (invoked by roles/www_options/tasks/main.yml) SO THAT NGINX CAN REDIRECT http://box TO http://box{{ iiab_home_url }} (based on var iiab_home_url)
@@ -75,10 +61,6 @@
   systemd:
     name: "php{{ php_version }}-fpm"
     state: restarted
-<<<<<<< HEAD
-  # when: nginx_enabled
-=======
->>>>>>> a189c6a8
 
 
 # RECORD NGINX AS INSTALLED
