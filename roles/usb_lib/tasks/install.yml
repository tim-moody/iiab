# usbmount 0.0.24 and/or 0.0.25 (2022-02-08) should be investigated:
# https://github.com/iiab/iiab/issues/3409

# Official usbmount 0.0.22 (2011-08-08) documentation:
# https://github.com/rbrito/usbmount/releases
# https://github.com/hfuchs/usbmount/blob/master/README (2010-08-11)
# https://github.com/rbrito/usbmount/blob/master/README.md (2018-08-10)
# https://github.com/rbrito/usbmount/blob/master/usbmount.conf (2010-04-25)

# usb_lib_umask0000_for_kolibri (e.g., in /etc/iiab/local_vars.yml) must be set to true in order to be able to write to mounted USB sticks
# If you are still not able to write to a mounted USB stick, you can unmount the drive (sudo umount <mountpoint>) and then remount it setting umask to 0000 manually (sudo mount -o umask=0000 <device name> <mountpoint>). 


- name: Record (initial) disk space used
  shell: df -B1 --output=used / | tail -1
  register: df1


- name: Does systemd-udevd.service exist
  stat:
    path: "{{ systemd_location }}/systemd-udevd.service"
  register: udev_unit

- name: Copy udevd service to /etc/systemd/system to modify
  copy:
    src: "{{ systemd_location }}/systemd-udevd.service"
    dest: /etc/systemd/system/systemd-udevd.service
    owner: root
    group: root
    mode: 0644
  when: udev_unit.stat.exists is defined and udev_unit.stat.exists

- name: Change MountFlags from slave to shared
  lineinfile:
    backup: no
    dest: /etc/systemd/system/systemd-udevd.service
    regexp: '^MountFlags'
    line: 'MountFlags=shared'
    state: present
  when: udev_unit.stat.exists is defined and udev_unit.stat.exists

- name: Ask systemd to reread unit files (daemon-reload) and restart so systemd recognizes the changes
  systemd:
    daemon_reload: yes
    name: systemd-udevd
    state: restarted
  when: udev_unit.stat.exists is defined and udev_unit.stat.exists

# http://raspbian.raspberrypi.org/raspbian/pool/main/u/usbmount/usbmount_0.0.22_all.deb
- name: Install {{ iiab_download_url }}/usbmount_0.0.22_all.deb, no longer supported by {RasPiOS, Debian, Ubuntu}
  apt:
    deb: "{{ iiab_download_url }}/usbmount_0.0.22_all.deb"
  # when: is_debian

# check status of usbmount on mintlinux - should be ok Ubuntu variant
# - name: Install usbmount from OS repo for Ubuntu variants
#   package:
#     name: usbmount
#     state: present
#   when: is_ubuntu

- name: Add dir {{ doc_root }}/local_content, where USB drive links can appear (0775)
  file:
    state: directory
    path: "{{ doc_root }}/local_content"
    owner: "{{ apache_user }}"
    group: "{{ apache_user }}"    # 2020-02-13: changed from iiab_admin_user, after discussion on weekly call (#1228, #2222)
    mode: 0775

- name: 'Install from template: /etc/udev/rules.d/usbmount.rules, /etc/systemd/system/usbmount@.service, /usr/sbin/iiab-clean-usb.sh'
  template:
    src: "{{ item.src }}"
    dest: "{{ item.dest }}"
    mode: "{{ item.mode }}"
  with_items:
    - { src: 'usbmount.rules.j2', dest: '/etc/udev/rules.d/usbmount.rules', mode: '0644' }
    - { src: 'usbmount@.service.j2', dest: '/etc/systemd/system/usbmount@.service', mode: '0644' }
    - { src: 'iiab-clean-usb.sh', dest: '/usr/sbin/', mode: '0755' }

- name: '2025-01-05: Add upload2usb app (#3875) directory to doc_root'
  file:
    state: directory
    path: "{{ doc_root }}/upload2usb"
    owner: "{{ apache_user }}"
    group: "{{ apache_user }}"    
    mode: 0755

- name: '2025-01-05: Copy upload2usb app (#3875) files from files/upload/ to upload2usb'
  copy:
    src: "{{ item }}"
<<<<<<< HEAD
    dest: "{{ doc_root }}/upload2usb" # /library/www/html
=======
    dest: "{{ doc_root }}/local_content/upload/" # /library/www/html
>>>>>>> 5663a84d
  with_fileglob:
    - upload/*

# 2021-03-21: If usbmount is repackaged by apt as a result of Linux kernel 5.4+
# supporting exFAT, the stanza below (might) in future no longer be needed...
# SEE ALSO: https://github.com/iiab/iiab/blob/586bfc5cb1abf6b4333a21d3fa89695f115432dc/roles/2-common/tasks/packages.yml#L11-L12
- name: Add ' exfat fuseblk ntfs' to FILESYSTEMS var in /etc/usbmount/usbmount.conf
  lineinfile:
    regexp: '^FILESYSTEMS=.*'
    line: 'FILESYSTEMS="vfat ext2 ext3 ext4 hfsplus exfat fuseblk ntfs"'
    path: /etc/usbmount/usbmount.conf

- name: Remove /etc/usbmount/mount.d/00_create_model_symlink
  file:
    path: /etc/usbmount/mount.d/00_create_model_symlink
    state: absent


# RECORD 'USB_LIB' AS INSTALLED

- name: Record (final) disk space used
  shell: df -B1 --output=used / | tail -1
  register: df2

- name: Add 'usb_lib_disk_usage = {{ df2.stdout|int - df1.stdout|int }}' to {{ iiab_ini_file }}
  ini_file:
    path: "{{ iiab_ini_file }}"    # /etc/iiab/iiab.ini
    section: usb_lib
    option: usb_lib_disk_usage
    value: "{{ df2.stdout|int - df1.stdout|int }}"

- name: "Set 'usb_lib_installed: True'"
  set_fact:
    usb_lib_installed: True

- name: "Add 'usb_lib_installed: True' to {{ iiab_state_file }}"
  lineinfile:
    path: "{{ iiab_state_file }}"    # /etc/iiab/iiab_state.yml
    regexp: '^usb_lib_installed'
    line: 'usb_lib_installed: True'<|MERGE_RESOLUTION|>--- conflicted
+++ resolved
@@ -85,14 +85,10 @@
     group: "{{ apache_user }}"    
     mode: 0755
 
-- name: '2025-01-05: Copy upload2usb app (#3875) files from files/upload/ to upload2usb'
+- name: '2025-01-05: Copy upload2usb app (#3875) files from files/upload/ into {{ doc_root }}/upload2usb/'
   copy:
     src: "{{ item }}"
-<<<<<<< HEAD
-    dest: "{{ doc_root }}/upload2usb" # /library/www/html
-=======
-    dest: "{{ doc_root }}/local_content/upload/" # /library/www/html
->>>>>>> 5663a84d
+    dest: "{{ doc_root }}/upload2usb/"    # /library/www/html
   with_fileglob:
     - upload/*
 
