# Role "www_base" runs earlier, likely in 3-BASE-SERVER.
# Role "www_options" runs here, probably in 4-SERVER-OPTIONS.


- name: Record (initial) disk space used
  shell: df -B1 --output=used / | tail -1
  register: df1


# HOMEPAGE

- name: Create dir {{ doc_root }}{{ iiab_home_url }} just in case variable iiab_home_url was customized.  (Standard path {{doc_root}}/home was created earlier.)
  file:
    state: directory
    path: "{{ doc_root }}{{ iiab_home_url }}"    # e.g. /library/www/html/home
    owner: "{{ apache_user }}"
    group: "{{ apache_user }}"
    mode: '0755'

# Used to be run by httpd/tasks/install.yml
#- name: "IN CASE NGINX IS DISABLED: Enable IIAB pages via Apache (e.g. on port 80) if apache_install"
#  include_tasks: roles/httpd/tasks/homepage.yml
#  when: apache_installed is defined

# Used to be run by nginx/tasks/install.yml
- name: Enable IIAB pages via NGINX (e.g. on port 80) if nginx_install
  include_tasks: roles/nginx/tasks/homepage.yml
  when: nginx_installed is defined


# 2022-07-22: SIMILAR TO roles/iiab-admin/tasks/pwd-warnings.yml FOR passwords
#                    AND roles/network/tasks/netwarn.yml      FOR iiab-network

- name: Does /home/{{ iiab_admin_user }}/.config/wayfire.ini exist?
  stat:
    path: /home/{{ iiab_admin_user }}/.config/wayfire.ini
  register: wayfire_ini

<<<<<<< HEAD
- name: Add chromium to /etc/xdg/lxsession/LXDE-pi/autostart if session manager is LXDE
  lineinfile:
      path:   /etc/xdg/lxsession/LXDE-pi/autostart
      regexp: '^/usr/bin/chromium'
      line:   '/usr/bin/chromium --disable-restore-session-state http://box/home' 
  when:
      lxde_present.stat.exists and chromium_present.stat.exists


- debug:
    msg: 'THE 5 ANSIBLE STANZAS BELOW ONLY RUN... when: moodle_install or nextcloud_install or pbx_install or wordpress_install'

- block:    # 5-STANZA BLOCK BEGINS

  # roles/nginx has installed pkg 'php{{ php_version }}-fpm' in 3-base-server

  - name: "Enact 'nginx_high_php_limits: False' in /etc/php/{{ php_version }}/fpm/php.ini for lightweight use of WordPress/Nextcloud/PBX (allow file size up to 100MB, 100s timeouts, with 2 PHP system defaults: memory_limit = 128M, max_input_vars = 1000)"
    lineinfile:
      path: /etc/php/{{ php_version }}/fpm/php.ini    # COMPARE /etc/php/{{ php_version }}/cli/php.ini AND /etc/php/{{ php_version }}/apache2/php.ini
      regexp: "{{ item.regexp }}"
      line: "{{ item.line }}"
    with_items:
      - { regexp: '^upload_max_filesize', line: 'upload_max_filesize = 100M    ; default is 2M' }
      - { regexp: '^post_max_size', line: 'post_max_size = 100M    ; default is 8M' }
      - { regexp: '^max_execution_time', line: 'max_execution_time = 100    ; default is 30' }
      - { regexp: '^max_input_time', line: 'max_input_time = 100    ; default is 60' }
      - { regexp: '^memory_limit', line: 'memory_limit = 128M    ; default is 128M / Nextcloud requests 512M' }
      - { regexp: '^max_input_vars', line: 'max_input_vars = 1000    ; default is 1000 / Moodle 3.11+ requires 5000+ with PHP 8+' }
    when: not nginx_high_php_limits and not moodle_install    # REMINDER: THIS ENTIRE 5-STANZA BLOCK IS ONLY INVOKED... when: moodle_install or nextcloud_install or pbx_install or wordpress_install

  - name: "Enact 'nginx_high_php_limits: False' in /etc/php/{{ php_version }}/cli/php.ini for lightweight use of WordPress/Nextcloud/PBX (allow file size up to 100MB, 100s timeouts, with 2 PHP system defaults: memory_limit = 128M, max_input_vars = 1000)"
    lineinfile:
      path: /etc/php/{{ php_version }}/cli/php.ini    # COMPARE /etc/php/{{ php_version }}/fpm/php.ini AND /etc/php/{{ php_version }}/apache2/php.ini
      regexp: "{{ item.regexp }}"
      line: "{{ item.line }}"
    with_items:
      - { regexp: '^upload_max_filesize', line: 'upload_max_filesize = 100M    ; default is 2M' }
      - { regexp: '^post_max_size', line: 'post_max_size = 100M    ; default is 8M' }
      - { regexp: '^max_execution_time', line: 'max_execution_time = 100    ; default is 30' }
      - { regexp: '^max_input_time', line: 'max_input_time = 100    ; default is 60' }
      - { regexp: '^memory_limit', line: 'memory_limit = 128M    ; default is 128M / Nextcloud requests 512M' }
      - { regexp: '^max_input_vars', line: 'max_input_vars = 1000    ; default is 1000 / Moodle 3.11+ requires 5000+ with PHP 8+' }
    when: not nginx_high_php_limits and not moodle_install    # REMINDER: THIS ENTIRE 5-STANZA BLOCK IS ONLY INVOKED... when: moodle_install or nextcloud_install or pbx_install or wordpress_install

  # WARNING: This might cause excess use of RAM/disk or other resources!
  # The first 5 values below were chosen by @ericnitschke and @kananigit on
  # 2018-09-19: https://github.com/iiab/iiab/issues/1147

  # 2020-03-08: IIAB DOES NOT SUPPORT UNINSTALLING APPS, so additional
  # clauses (to reset/restore PHP's defaults) are not necessary at this time.

  # 2021-06-28: WITH PHP 8, MOODLE'S CLI INSTALLER UNFORTUNATELY *REQUIRES*
  # editing /etc/php/{{ php_version }}/cli/php.ini (below) -- though during
  # regular operation it uses:     .../fpm/php.ini
  # And in the past it used:       .../apache2/php.ini

  - name: "Enact 'nginx_high_php_limits: True' in /etc/php/{{ php_version }}/fpm/php.ini for schools that use WordPress/Moodle/Nextcloud/PBX intensively (allow file size up to 10000MB, 300s timeouts, memory_limit = 512M for Nextcloud, max_input_vars = 5000 for Moodle)"
    lineinfile:
      path: /etc/php/{{ php_version }}/fpm/php.ini    # COMPARE /etc/php/{{ php_version }}/cli/php.ini AND /etc/php/{{ php_version }}/apache2/php.ini
      regexp: "{{ item.regexp }}"
      line: "{{ item.line }}"
    with_items:
      - { regexp: '^upload_max_filesize', line: 'upload_max_filesize = 10000M    ; default is 2M' }
      - { regexp: '^post_max_size', line: 'post_max_size = 10000M    ; default is 8M' }
      - { regexp: '^max_execution_time', line: 'max_execution_time = 300    ; default is 30' }
      - { regexp: '^max_input_time', line: 'max_input_time = 300    ; default is 60' }
      - { regexp: '^memory_limit', line: 'memory_limit = 512M    ; default is 128M / Nextcloud requests 512M' }
      - { regexp: '^max_input_vars', line: 'max_input_vars = 5000    ; default is 1000 / Moodle 3.11+ requires 5000+ with PHP 8+' }
    when: nginx_high_php_limits or moodle_install    # REMINDER: THIS ENTIRE 5-STANZA BLOCK IS ONLY INVOKED... when: moodle_install or nextcloud_install or pbx_install or wordpress_install

  - name: "Enact 'nginx_high_php_limits: True' in /etc/php/{{ php_version }}/cli/php.ini for schools that use WordPress/Moodle/Nextcloud/PBX intensively (allow file size up to 10000MB, 300s timeouts, memory_limit = 512M for Nextcloud, max_input_vars = 5000 for Moodle)"
    lineinfile:
      path: /etc/php/{{ php_version }}/cli/php.ini    # COMPARE /etc/php/{{ php_version }}/fpm/php.ini AND /etc/php/{{ php_version }}/apache2/php.ini
      regexp: "{{ item.regexp }}"
      line: "{{ item.line }}"
    with_items:
      - { regexp: '^upload_max_filesize', line: 'upload_max_filesize = 10000M    ; default is 2M' }
      - { regexp: '^post_max_size', line: 'post_max_size = 10000M    ; default is 8M' }
      - { regexp: '^max_execution_time', line: 'max_execution_time = 300    ; default is 30' }
      - { regexp: '^max_input_time', line: 'max_input_time = 300    ; default is 60' }
      - { regexp: '^memory_limit', line: 'memory_limit = 512M    ; default is 128M / Nextcloud requests 512M' }
      - { regexp: '^max_input_vars', line: 'max_input_vars = 5000    ; default is 1000 / Moodle 3.11+ requires 5000+ with PHP 8+' }
    when: nginx_high_php_limits or moodle_install    # REMINDER: THIS ENTIRE 5-STANZA BLOCK IS ONLY INVOKED... when: moodle_install or nextcloud_install or pbx_install or wordpress_install

  - name: Restart 'php{{ php_version }}-fpm' systemd service
    systemd:
      name: php{{ php_version }}-fpm
      state: restarted

  when: moodle_install or nextcloud_install or pbx_install or wordpress_install    # 5-STANZA BLOCK ENDS.  COMPARE apache_allow_sudo conditionals below.
=======
- name: Does /usr/bin/chromium-browser exist?
  stat:
    path: /usr/bin/chromium-browser
  register: chromium_browser

# - name: Does /usr/bin/chromium exist? (check for browser filename change)
#   stat:
#     path: /usr/bin/chromium
#   register: chromium_present

- name: If both above exist, add '/usr/bin/chromium-browser --disable-restore-session-state http://box/home' to /home/{{ iiab_admin_user }}/.config/wayfire.ini
  ini_file:
    path: /home/{{ iiab_admin_user }}/.config/wayfire.ini    # iiab-admin
    section: autostart
    option: chromium-browser
    value: '/usr/bin/chromium-browser --disable-restore-session-state http://box/home'
  when: wayfire_ini.stat.exists and chromium_browser.stat.exists

# - name: Add chromium to /etc/xdg/lxsession/LXDE-pi/autostart
#   lineinfile:
#     path: /etc/xdg/lxsession/LXDE-pi/autostart
#     regexp: '^/usr/bin/chromium'
#     line: '/usr/bin/chromium --disable-restore-session-state http://box/home'
#   when: lxde_pi_autostart_present.stat.exists and chromium_present.stat.exists


# 2022-12-29: php-settings.yml is ALSO attempted (on demand) by every
# <ROLE>/tasks/install.yml that needs it (Matomo, Moodle, Nextcloud, PBX,
# WordPress) so './runrole <ROLE>' and similar are fully self-sufficient!
- name: "Run php-settings.yml -- allows post-install toggling of nginx_high_php_limits in /etc/iiab/local_vars.yml -- if you run './runrole www_options'"
  include_tasks: php-settings.yml
  when: nginx_high_php_limits or matomo_install or moodle_install or nextcloud_install or pbx_install or wordpress_install
>>>>>>> d46d5d12


# 'Is a "Rapid Power Off" button possible for low-electricity environments?'
# gives more details here: http://FAQ.IIAB.IO

# COMPARE nginx_high_php_limits further above.

# 2020-03-08: DOES THE FLAG BELOW (apache_allow_sudo) PRESUMABLY WORK
# WITH NGINX TOO ?  (The single-click poweroff button on IIAB's home
# page certainly does still work with NGINX.)

- name: Give {{ apache_user }} (per variable apache_user) permission to poweroff, installing /etc/sudoers.d/020_apache_poweroff from template
  template:
    src: 020_apache_poweroff.j2
    dest: /etc/sudoers.d/020_apache_poweroff
    mode: '0440'
  when: apache_allow_sudo

- name: Remove {{ apache_user }} (per variable apache_user) permission to poweroff, removing /etc/sudoers.d/020_apache_poweroff
  file:
    path: /etc/sudoers.d/020_apache_poweroff
    state: absent
  when: not apache_allow_sudo


# 2022-06-30: internet_available var removed
- name: 'Test for Internet access, using: {{ iiab_download_url }}/heart-beat.txt'
  get_url:
    url: "{{ iiab_download_url }}/heart-beat.txt"
    dest: /tmp/heart-beat.txt
    #timeout: "{{ download_timeout }}"
    # @jvonau recommends: 100sec is too much (keep 10sec default)
  ignore_errors: True
  #async: 10
  #poll: 2
  register: internet_access_test

- name: Remove downloaded Internet test file /tmp/heart-beat.txt
  file:
    path: /tmp/heart-beat.txt
    state: absent

- name: Run /usr/bin/iiab-refresh-wiki-docs (scraper script) to create http://box/info offline documentation.  (This script was installed in Stage 3 = roles/3-base-server/tasks/main.yml, which ran roles/www_base/tasks/main.yml)
  command: /usr/bin/iiab-refresh-wiki-docs
  when: not internet_access_test.failed and not nodocs


- name: (Re)Start '{{ apache_service }}' systemd service, if installed & enabled
  systemd:
    name: "{{ apache_service }}"    # apache2 on debuntu
    state: restarted
  when: apache_installed is defined and apache_enabled

- name: (Re)Start 'nginx' systemd service, if nginx_enabled
  systemd:
    name: nginx
    state: restarted
  when: nginx_enabled


# RECORD www_options AS INSTALLED

- name: Record (final) disk space used
  shell: df -B1 --output=used / | tail -1
  register: df2

- name: Add 'www_options_disk_usage = {{ df2.stdout|int - df1.stdout|int }}' to {{ iiab_ini_file }}
  ini_file:
    path: "{{ iiab_ini_file }}"    # /etc/iiab/iiab.ini
    section: www_options
    option: www_options_disk_usage
    value: "{{ df2.stdout|int - df1.stdout|int }}"

- name: "Set 'www_options_installed: True'"
  set_fact:
    www_options_installed: True

- name: "Add 'www_options_installed: True' to {{ iiab_state_file }}"
  lineinfile:
    path: "{{ iiab_state_file }}"    # /etc/iiab/iiab_state.yml
    regexp: '^www_options_installed'
    line: 'www_options_installed: True'<|MERGE_RESOLUTION|>--- conflicted
+++ resolved
@@ -36,98 +36,6 @@
     path: /home/{{ iiab_admin_user }}/.config/wayfire.ini
   register: wayfire_ini
 
-<<<<<<< HEAD
-- name: Add chromium to /etc/xdg/lxsession/LXDE-pi/autostart if session manager is LXDE
-  lineinfile:
-      path:   /etc/xdg/lxsession/LXDE-pi/autostart
-      regexp: '^/usr/bin/chromium'
-      line:   '/usr/bin/chromium --disable-restore-session-state http://box/home' 
-  when:
-      lxde_present.stat.exists and chromium_present.stat.exists
-
-
-- debug:
-    msg: 'THE 5 ANSIBLE STANZAS BELOW ONLY RUN... when: moodle_install or nextcloud_install or pbx_install or wordpress_install'
-
-- block:    # 5-STANZA BLOCK BEGINS
-
-  # roles/nginx has installed pkg 'php{{ php_version }}-fpm' in 3-base-server
-
-  - name: "Enact 'nginx_high_php_limits: False' in /etc/php/{{ php_version }}/fpm/php.ini for lightweight use of WordPress/Nextcloud/PBX (allow file size up to 100MB, 100s timeouts, with 2 PHP system defaults: memory_limit = 128M, max_input_vars = 1000)"
-    lineinfile:
-      path: /etc/php/{{ php_version }}/fpm/php.ini    # COMPARE /etc/php/{{ php_version }}/cli/php.ini AND /etc/php/{{ php_version }}/apache2/php.ini
-      regexp: "{{ item.regexp }}"
-      line: "{{ item.line }}"
-    with_items:
-      - { regexp: '^upload_max_filesize', line: 'upload_max_filesize = 100M    ; default is 2M' }
-      - { regexp: '^post_max_size', line: 'post_max_size = 100M    ; default is 8M' }
-      - { regexp: '^max_execution_time', line: 'max_execution_time = 100    ; default is 30' }
-      - { regexp: '^max_input_time', line: 'max_input_time = 100    ; default is 60' }
-      - { regexp: '^memory_limit', line: 'memory_limit = 128M    ; default is 128M / Nextcloud requests 512M' }
-      - { regexp: '^max_input_vars', line: 'max_input_vars = 1000    ; default is 1000 / Moodle 3.11+ requires 5000+ with PHP 8+' }
-    when: not nginx_high_php_limits and not moodle_install    # REMINDER: THIS ENTIRE 5-STANZA BLOCK IS ONLY INVOKED... when: moodle_install or nextcloud_install or pbx_install or wordpress_install
-
-  - name: "Enact 'nginx_high_php_limits: False' in /etc/php/{{ php_version }}/cli/php.ini for lightweight use of WordPress/Nextcloud/PBX (allow file size up to 100MB, 100s timeouts, with 2 PHP system defaults: memory_limit = 128M, max_input_vars = 1000)"
-    lineinfile:
-      path: /etc/php/{{ php_version }}/cli/php.ini    # COMPARE /etc/php/{{ php_version }}/fpm/php.ini AND /etc/php/{{ php_version }}/apache2/php.ini
-      regexp: "{{ item.regexp }}"
-      line: "{{ item.line }}"
-    with_items:
-      - { regexp: '^upload_max_filesize', line: 'upload_max_filesize = 100M    ; default is 2M' }
-      - { regexp: '^post_max_size', line: 'post_max_size = 100M    ; default is 8M' }
-      - { regexp: '^max_execution_time', line: 'max_execution_time = 100    ; default is 30' }
-      - { regexp: '^max_input_time', line: 'max_input_time = 100    ; default is 60' }
-      - { regexp: '^memory_limit', line: 'memory_limit = 128M    ; default is 128M / Nextcloud requests 512M' }
-      - { regexp: '^max_input_vars', line: 'max_input_vars = 1000    ; default is 1000 / Moodle 3.11+ requires 5000+ with PHP 8+' }
-    when: not nginx_high_php_limits and not moodle_install    # REMINDER: THIS ENTIRE 5-STANZA BLOCK IS ONLY INVOKED... when: moodle_install or nextcloud_install or pbx_install or wordpress_install
-
-  # WARNING: This might cause excess use of RAM/disk or other resources!
-  # The first 5 values below were chosen by @ericnitschke and @kananigit on
-  # 2018-09-19: https://github.com/iiab/iiab/issues/1147
-
-  # 2020-03-08: IIAB DOES NOT SUPPORT UNINSTALLING APPS, so additional
-  # clauses (to reset/restore PHP's defaults) are not necessary at this time.
-
-  # 2021-06-28: WITH PHP 8, MOODLE'S CLI INSTALLER UNFORTUNATELY *REQUIRES*
-  # editing /etc/php/{{ php_version }}/cli/php.ini (below) -- though during
-  # regular operation it uses:     .../fpm/php.ini
-  # And in the past it used:       .../apache2/php.ini
-
-  - name: "Enact 'nginx_high_php_limits: True' in /etc/php/{{ php_version }}/fpm/php.ini for schools that use WordPress/Moodle/Nextcloud/PBX intensively (allow file size up to 10000MB, 300s timeouts, memory_limit = 512M for Nextcloud, max_input_vars = 5000 for Moodle)"
-    lineinfile:
-      path: /etc/php/{{ php_version }}/fpm/php.ini    # COMPARE /etc/php/{{ php_version }}/cli/php.ini AND /etc/php/{{ php_version }}/apache2/php.ini
-      regexp: "{{ item.regexp }}"
-      line: "{{ item.line }}"
-    with_items:
-      - { regexp: '^upload_max_filesize', line: 'upload_max_filesize = 10000M    ; default is 2M' }
-      - { regexp: '^post_max_size', line: 'post_max_size = 10000M    ; default is 8M' }
-      - { regexp: '^max_execution_time', line: 'max_execution_time = 300    ; default is 30' }
-      - { regexp: '^max_input_time', line: 'max_input_time = 300    ; default is 60' }
-      - { regexp: '^memory_limit', line: 'memory_limit = 512M    ; default is 128M / Nextcloud requests 512M' }
-      - { regexp: '^max_input_vars', line: 'max_input_vars = 5000    ; default is 1000 / Moodle 3.11+ requires 5000+ with PHP 8+' }
-    when: nginx_high_php_limits or moodle_install    # REMINDER: THIS ENTIRE 5-STANZA BLOCK IS ONLY INVOKED... when: moodle_install or nextcloud_install or pbx_install or wordpress_install
-
-  - name: "Enact 'nginx_high_php_limits: True' in /etc/php/{{ php_version }}/cli/php.ini for schools that use WordPress/Moodle/Nextcloud/PBX intensively (allow file size up to 10000MB, 300s timeouts, memory_limit = 512M for Nextcloud, max_input_vars = 5000 for Moodle)"
-    lineinfile:
-      path: /etc/php/{{ php_version }}/cli/php.ini    # COMPARE /etc/php/{{ php_version }}/fpm/php.ini AND /etc/php/{{ php_version }}/apache2/php.ini
-      regexp: "{{ item.regexp }}"
-      line: "{{ item.line }}"
-    with_items:
-      - { regexp: '^upload_max_filesize', line: 'upload_max_filesize = 10000M    ; default is 2M' }
-      - { regexp: '^post_max_size', line: 'post_max_size = 10000M    ; default is 8M' }
-      - { regexp: '^max_execution_time', line: 'max_execution_time = 300    ; default is 30' }
-      - { regexp: '^max_input_time', line: 'max_input_time = 300    ; default is 60' }
-      - { regexp: '^memory_limit', line: 'memory_limit = 512M    ; default is 128M / Nextcloud requests 512M' }
-      - { regexp: '^max_input_vars', line: 'max_input_vars = 5000    ; default is 1000 / Moodle 3.11+ requires 5000+ with PHP 8+' }
-    when: nginx_high_php_limits or moodle_install    # REMINDER: THIS ENTIRE 5-STANZA BLOCK IS ONLY INVOKED... when: moodle_install or nextcloud_install or pbx_install or wordpress_install
-
-  - name: Restart 'php{{ php_version }}-fpm' systemd service
-    systemd:
-      name: php{{ php_version }}-fpm
-      state: restarted
-
-  when: moodle_install or nextcloud_install or pbx_install or wordpress_install    # 5-STANZA BLOCK ENDS.  COMPARE apache_allow_sudo conditionals below.
-=======
 - name: Does /usr/bin/chromium-browser exist?
   stat:
     path: /usr/bin/chromium-browser
@@ -160,7 +68,6 @@
 - name: "Run php-settings.yml -- allows post-install toggling of nginx_high_php_limits in /etc/iiab/local_vars.yml -- if you run './runrole www_options'"
   include_tasks: php-settings.yml
   when: nginx_high_php_limits or matomo_install or moodle_install or nextcloud_install or pbx_install or wordpress_install
->>>>>>> d46d5d12
 
 
 # 'Is a "Rapid Power Off" button possible for low-electricity environments?'
