--- conflicted
+++ resolved
@@ -11,15 +11,7 @@
 # TASK [matomo : HTTP Get Welcome] ***************************************************************************************************************************************
 # fatal: [127.0.0.1]: FAILED! => {"cache_control": "private, no-cache, no-store", "changed": false, "connection": "close", "content_type": "text/html; charset=utf-8", "date": "Wed, 15 Jun 2022 05:07:41 GMT", "elapsed": 0, "expires": "Thu, 19 Nov 1981 08:52:00 GMT", "msg": "Status code was 500 and not [200]: HTTP Error 500: Internal Server Error", "pragma": "no-cache", "redirected": false, "server": "nginx/1.18.0 (Ubuntu)", "set_cookie": "MATOMO_SESSID=psak3aem27vrdrt8t2f016600f; path=/; HttpOnly; SameSite=Lax", "status": 500, "transfer_encoding": "chunked", "url": "http://box.lan/matomo/index.php?action=welcome", "x_matomo_request_id": "fbfd2"}
 
-<<<<<<< HEAD
-
-# (Install Matomo's PHP requirements / recommendations here, e.g. 6 extensions)
-
-- name: "Run roles/www_options/tasks/set-php-limits.yml with 'nginx_high_php_limits: False' by default"
-  include_tasks: roles/www_options/tasks/set-php-limits.yml
-  when: set_php_limits_done is undefined
-
-=======
+
 # https://matomo.org/faq/on-premise/matomo-requirements/
 - name: Install Matomo's recommended PHP extensions
   package:
@@ -30,7 +22,11 @@
       - php{{ php_version }}-mysql
       - php{{ php_version }}-xml
       - php{{ php_version }}-mbstring
->>>>>>> 61f99194
+
+- name: "Run roles/www_options/tasks/set-php-limits.yml with 'nginx_high_php_limits: False' by default"
+  include_tasks: roles/www_options/tasks/set-php-limits.yml
+  when: set_php_limits_done is undefined
+
 
 - name: Start MariaDB
   #action: service name=mysql state=started
@@ -240,6 +236,7 @@
     option: enable_trusted_host_check
     value: 0
 
+
 # RECORD Matomo AS INSTALLED
 
 - name: "Set 'matomo_installed: True'"
