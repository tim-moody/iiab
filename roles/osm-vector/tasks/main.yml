- name: Make sure the osm-vector directory exists
  file: 
    path: '{{ osm_vector_path }}/maplist/assets'
    state: directory
    owner: '{{ apache_user }}'
    group: '{{ apache_user }}'
    mode: '0755'

- name: Fetch the catalog for osm maps
  get_url:
     url: "{{ iiab_osm_url }}/assets/regions.json"
<<<<<<< HEAD
     dest: '{{ osm_vector_path }}/maplist/assets/'
=======
     dest: '{{ osm_vector_path }}/assets'

- name: Create a link to osm catalog in /common/assets
  file:
      src: "{{ osm_vector_path }}/assets/regions.json"
      dest: "{{ doc_root }}/common/assets/regions.json"
      state: link
>>>>>>> f3d2bf24

- name: Fetch the javascript bundle with openlayers for test page
  get_url:
     url: "{{ iiab_osm_url }}/assets/main.js"
     dest: '{{ osm_vector_path }}/maplist/'

- name: Fetch the index.html for test page
  template:
     src: "index.html"
     dest: '{{ osm_vector_path }}/maplist/index.html'

# Wanted to generate on the fly. But geofabrik has non-rectangular bboxes 
- name: Fetch the bounding box description for osm maps
  get_url:
     url: "{{ iiab_osm_url }}/assets/bboxes.geojson"
     dest: '{{ osm_vector_path }}/maplist/assets/'

- name: Install a package that helps with geojson
  package:
    name:
      - python-geojson
    state: present

- name: Install the script to update osm catalog
  template:
    src: iiab-update-osm
    dest: /usr/bin/iiab-update-osm
    mode: "0755"

- name: Run the script that does osm-vector housekeeping
  shell: /usr/bin/iiab-update-osm
 
- name: Copy the Countries geojson to assets
  copy: 
    src: countries.json
    dest: '{{ osm_vector_path }}/maplist/assets'

#  It is too complicated to use a single file for both iiab and admin-console
- name: Copy the duplicated javascript to assets
  copy: 
    src: osm_functions.js
    dest: '{{ osm_vector_path }}/maplist/assets'

- name: Install /etc/{{ apache_config_dir }}/osm-vect.conf from template
  template:
    src: osm-vector.conf
    dest: "/etc/{{ apache_config_dir }}/osm-vector.conf"

- name: Create symlink osm-vector.conf from sites-enabled to sites-available (debuntu, not nec for redhat)
  file:
    src: /etc/apache2/sites-available/osm-vector.conf
    path: /etc/apache2/sites-enabled/osm-vector.conf
    state: link
  when: osm_vector_enabled and is_debuntu

- name: Remove symlink /etc/apache2/sites-enabled/osm-vector.conf (debuntu)
  file:
    path: /etc/apache2/sites-enabled/osm-vector.conf
    state: absent
  when: not osm_vector_enabled and is_debuntu

- name: Copy the php redirect to the  splash page
  copy: 
    src: test-index.redirect
    dest: "{{ osm_vector_path }}/index.html"

- name: Determine status of splash menu def
  stat:
    path: '{{ menu_def_dir }}/en-map_test.json'
  register: menu_def

- name: Do not overwrite if it already exists
  copy:
     src: en-map_test.json
     dest: '{{ menu_def_dir }}/en-map_test.json'
  when: menu_def.stat.exists is defined and not menu_def.stat.exists<|MERGE_RESOLUTION|>--- conflicted
+++ resolved
@@ -9,17 +9,13 @@
 - name: Fetch the catalog for osm maps
   get_url:
      url: "{{ iiab_osm_url }}/assets/regions.json"
-<<<<<<< HEAD
      dest: '{{ osm_vector_path }}/maplist/assets/'
-=======
-     dest: '{{ osm_vector_path }}/assets'
 
 - name: Create a link to osm catalog in /common/assets
   file:
-      src: "{{ osm_vector_path }}/assets/regions.json"
+      src: "{{ osm_vector_path }}/maplist/assets/regions.json"
       dest: "{{ doc_root }}/common/assets/regions.json"
       state: link
->>>>>>> f3d2bf24
 
 - name: Fetch the javascript bundle with openlayers for test page
   get_url:
