<<<<<<< HEAD
# - name: "Install 10 yum/dnf packages: avahi, avahi-tools, createrepo, linux-firmware, nss-mdns, openssl, syslog, wpa_supplicant, xml-common, yum-utils (redhat)"
#   package:
#     name:
#       - avahi
#       - avahi-tools
#       - createrepo
#       - linux-firmware
#       - nss-mdns
#       - openssl    # FC 18 does not supply, but pear requires
#       - syslog
#       - wpa_supplicant
#       - xml-common
#       - yum-utils
#     state: present
#   when: is_redhat
=======
#- name: "Install 10 yum/dnf packages: avahi, avahi-tools, createrepo, linux-firmware, nss-mdns, openssl, syslog, wpa_supplicant, xml-common, yum-utils (redhat)"
#  package:
#    name:
#      - avahi
#      - avahi-tools
#      - createrepo
#      - linux-firmware
#      - nss-mdns
#      - openssl    # FC 18 does not supply, but pear requires
#      - syslog
#      - wpa_supplicant
#      - xml-common
#      - yum-utils
#    state: present
#  when: is_redhat
>>>>>>> e777aa26

- name: "Install 6 deb/apt packages: avahi-daemon, exfat-fuse, exfat-utils, inetutils-syslogd, libnss-mdns, wpasupplicant"
  package:
    name:
      #- avahi-discover
      - avahi-daemon
      - exfat-fuse     # Should no longer be nec with 5.4+ kernels
      - exfat-utils    # Likewise!
      - inetutils-syslogd    # Error logging facility
      - libnss-mdns    # Provides name resolution via mDNS (Multicast DNS) using Zeroconf/Bonjour e.g. Avahi
      - wpasupplicant
    state: present
  #when: is_debuntu

- name: "Install 18 common packages: acpid, bzip2, curl, gawk, htop, i2c-tools, logrotate, mlocate, net-tools, ntfs-3g, pandoc, pastebinit, rsync, sqlite3, tar, unzip, usbutils, wget"
  package:
    name:
      - acpid         # Daemon for ACPI (power mgmt) events
      - bzip2         # 2021-04-26: Prob not used, but can't hurt?
      - curl          # Used to install roles/nodejs and roles/nodered
      #- etckeeper    # "nobody is really using etckeeper and it's bloating the filesystem every time apt runs" per @jvonau at https://github.com/iiab/iiab/issues/1146
      - gawk
      - htop
      - i2c-tools     # Low-level bus/chip/register/EEPROM tools e.g. for RTC
      #- iproute2     # Installed by roles/2-common/tasks/network.yml
      - logrotate
      #- lynx         # Installed by 1-prep's roles/iiab-admin/tasks/access.yml
      #- make         # 2021-07-27: Currently used by roles/pbx and no other roles
      - mlocate
      - net-tools     # 2021-04-26: @jvonau suggests possibly deleting this...unless oldtimers really want these older commands in iiab-diagnostics output?
      - ntfs-3g       # Possibly no longer nec, similar to exfat packages above?
      #- openssh-server    # ssh (Raspbian) or openssh-server (other OS's) already installed by 1-prep's roles/sshd/tasks/main.yml
      - pandoc        # For /usr/bin/iiab-refresh-wiki-docs
      - pastebinit    # For /usr/bin/iiab-diagnostics
      - rsync
      #- screen       # Installed by 1-prep's roles/iiab-admin/tasks/access.yml
      - sqlite3
      #- sudo         # Installed by 1-prep's roles/iiab-admin/tasks/sudo-prereqs.yml
      - tar
      - unzip
      #- usbmount     # Moved to roles/usb_lib/tasks/install.yml
      - usbutils      # 2021-04-26: Also move to roles/usb_lib/tasks/install.yml ?
      - wget
    state: present<|MERGE_RESOLUTION|>--- conflicted
+++ resolved
@@ -1,20 +1,3 @@
-<<<<<<< HEAD
-# - name: "Install 10 yum/dnf packages: avahi, avahi-tools, createrepo, linux-firmware, nss-mdns, openssl, syslog, wpa_supplicant, xml-common, yum-utils (redhat)"
-#   package:
-#     name:
-#       - avahi
-#       - avahi-tools
-#       - createrepo
-#       - linux-firmware
-#       - nss-mdns
-#       - openssl    # FC 18 does not supply, but pear requires
-#       - syslog
-#       - wpa_supplicant
-#       - xml-common
-#       - yum-utils
-#     state: present
-#   when: is_redhat
-=======
 #- name: "Install 10 yum/dnf packages: avahi, avahi-tools, createrepo, linux-firmware, nss-mdns, openssl, syslog, wpa_supplicant, xml-common, yum-utils (redhat)"
 #  package:
 #    name:
@@ -30,7 +13,6 @@
 #      - yum-utils
 #    state: present
 #  when: is_redhat
->>>>>>> e777aa26
 
 - name: "Install 6 deb/apt packages: avahi-daemon, exfat-fuse, exfat-utils, inetutils-syslogd, libnss-mdns, wpasupplicant"
   package:
