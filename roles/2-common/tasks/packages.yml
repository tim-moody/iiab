--- conflicted
+++ resolved
@@ -2,11 +2,7 @@
   shell: dnf install -y python-urlgrabber pyxattr yum-metadata-parser
   when: ansible_distribution == "Fedora" and ansible_machine == "armv7l" and ansible_distribution_version|int >= 22
 
-<<<<<<< HEAD
-- name: install yum from Fedora 23 for arm!!!
-=======
 - name: Install yum from Fedora 23 for arm!!!
->>>>>>> 43ce5228
   shell: dnf install -y https://kojipkgs.fedoraproject.org//packages/yum/3.4.3/506.fc23/noarch/yum-3.4.3-506.fc23.noarch.rpm python-dnf
   when: ansible_distribution == "Fedora" and ansible_machine == "armv7l" and ansible_distribution_version|int >= 22
 
@@ -111,11 +107,7 @@
    - python-setuptools
    - python-virtualenv
 
-<<<<<<< HEAD
-- name: Update common packages (not debian
-=======
 - name: Update common packages (not Debian)
->>>>>>> 43ce5228
   package: name={{ item }}
            state=latest
   with_items:
