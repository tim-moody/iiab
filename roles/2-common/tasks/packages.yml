- name: '2021-07-27: SEE ALSO ~3 networking packages EARLIER installed by https://github.com/iiab/iiab/blob/master/roles/1-prep/tasks/raspberry_pi.yml'
  meta: noop

- name: '2021-07-27: SEE ALSO 4-5 networking packages LATER installed by https://github.com/iiab/iiab/blob/master/roles/2-common/tasks/network.yml'
  meta: noop

<<<<<<< HEAD
- name: "Install 21 common packages: acpid, avahi-daemon, bzip2, curl, gawk, htop, i2c-tools, libnss-mdns, logrotate, mlocate, net-tools, pandoc, pastebinit, python3-venv, rsync, sqlite3, tar, unzip, usbutils, wget, wpasupplicant"
=======
- name: "Install 21 common packages: acpid, avahi-daemon, bzip2, curl, gawk, htop, i2c-tools, libnss-mdns, logrotate, mlocate, net-tools, pandoc, pastebinit, rsync, sqlite3, sudo, tar, unzip, usbutils, wget, wpasupplicant"
>>>>>>> 1b47faf0
  package:
    name:
      - acpid              # Daemon for ACPI (power mgmt) events
      - avahi-daemon       # 2021-07-27: RaspiOS (and package libnss-mnds, below) install this regardless -- holdover from the XO days and used to advertise ssh/admin-console being available via avahi-daemon -- used with https://github.com/iiab/iiab/blob/master/roles/network/tasks/avahi.yml
      #- avahi-discover    # 2021-07-27: Commented out long ago
      - bzip2              # 2021-04-26: Prob not used, but can't hurt?
      - curl               # Used to install roles/nodejs and roles/nodered
      #- etckeeper         # "nobody is really using etckeeper and it's bloating the filesystem every time apt runs" per @jvonau at https://github.com/iiab/iiab/issues/1146
      #- exfat-fuse        # 2021-07-27: Should no longer be nec with 5.4+ kernels, so let's try commenting it out
      #- exfat-utils       # Ditto!  See also 'ntfs-3g' below
      - gawk
      - htop
      - i2c-tools          # Low-level bus/chip/register/EEPROM tools e.g. for RTC
      #- inetutils-syslogd # 2021-07-27: Error logging facility -- holdover from the XO days, journalctl has replaced this in newer distros
      #- iproute2          # Installed by roles/2-common/tasks/network.yml
      - logrotate
      - libnss-mdns        # 2021-07-27: RaspiOS (and package avahi-daemon, above) install this regardless -- client-side library -- provides name resolution via mDNS (Multicast DNS) using Zeroconf/Bonjour e.g. Avahi
      #- lynx              # Installed by 1-prep's roles/iiab-admin/tasks/access.yml
      #- make              # 2021-07-27: Currently used by roles/pbx and no other roles
      - mlocate
      - net-tools          # 2021-04-26: @jvonau suggests possibly deleting this...unless oldtimers really want these older commands in iiab-diagnostics output?
      #- ntfs-3g           # 2021-07-31: RaspiOS installs this regardless -- but this should no longer be nec with 5.4+ kernels, similar to exfat packages above -- however, see also this symlink warning: https://superuser.com/questions/1050544/mount-with-kernel-ntfs-and-not-ntfs-3g -- and upcoming kernel 5.15 improvements: https://www.phoronix.com/scan.php?page=news_item&px=New-NTFS-Likely-For-Linux-5.15
      #- openssh-server    # ssh (Raspbian) or openssh-server (other OS's) already installed by 1-prep's roles/sshd/tasks/main.yml
      - pandoc             # For /usr/bin/iiab-refresh-wiki-docs
      - pastebinit         # For /usr/bin/iiab-diagnostics
      #- python3-pip       # 2021-07-29: Already installed by /opt/iiab/iiab/scripts/ansible -- this auto-installs 'python3-setuptools' and 'python3' etc
      #- python3-venv      # 2021-07-30: For Ansible module 'pip' used in roles like {calibre-web, jupyterhub, lokole} -- whereas roles/kalite uses (virtual) package 'virtualenv' for Python 2 -- all these 3+1 IIAB roles install 'python3-venv' for themselves.  FYI: Debian 11 auto-installs 'python3-venv' when you install 'python3' -- whereas Ubuntu (e.g. 20.04 & 21.10) and RaspiOS 10 do not.
      - rsync
      #- screen            # Installed by 1-prep's roles/iiab-admin/tasks/access.yml
      - sqlite3
      - sudo
      - tar
      - unzip
      #- usbmount          # Moved to roles/usb_lib/tasks/install.yml
      - usbutils           # 2021-07-27: RaspiOS installs this regardless -- move to roles/usb_lib/tasks/install.yml ?
      - wget
      - wpasupplicant      # 2021-07-27: RaspiOS installs this regardless -- client library for connections to a WiFi AP
    state: present

#- name: "Install 10 yum/dnf packages: avahi, avahi-tools, createrepo, linux-firmware, nss-mdns, openssl, syslog, wpa_supplicant, xml-common, yum-utils (redhat)"
#  package:
#    name:
#      - avahi
#      - avahi-tools
#      - createrepo
#      - linux-firmware
#      - nss-mdns
#      - openssl    # FC 18 does not supply, but pear requires
#      - syslog
#      - wpa_supplicant
#      - xml-common
#      - yum-utils
#    state: present
#  when: is_redhat<|MERGE_RESOLUTION|>--- conflicted
+++ resolved
@@ -4,11 +4,7 @@
 - name: '2021-07-27: SEE ALSO 4-5 networking packages LATER installed by https://github.com/iiab/iiab/blob/master/roles/2-common/tasks/network.yml'
   meta: noop
 
-<<<<<<< HEAD
-- name: "Install 21 common packages: acpid, avahi-daemon, bzip2, curl, gawk, htop, i2c-tools, libnss-mdns, logrotate, mlocate, net-tools, pandoc, pastebinit, python3-venv, rsync, sqlite3, tar, unzip, usbutils, wget, wpasupplicant"
-=======
 - name: "Install 21 common packages: acpid, avahi-daemon, bzip2, curl, gawk, htop, i2c-tools, libnss-mdns, logrotate, mlocate, net-tools, pandoc, pastebinit, rsync, sqlite3, sudo, tar, unzip, usbutils, wget, wpasupplicant"
->>>>>>> 1b47faf0
   package:
     name:
       - acpid              # Daemon for ACPI (power mgmt) events
