# "How do i fail a task in Ansible if the variable contains a boolean value?
# I want to perform input validation for Ansible playbooks"
# https://stackoverflow.com/questions/46664127/how-do-i-fail-a-task-in-ansible-if-the-variable-contains-a-boolean-value-i-want/46667499#46667499

# We assume 0-init/tasks/validate_vars.yml has DEFINITELY been run, so no need
# to re-check whether vars are defined here.  As Ansible vars cannot be unset:
# https://serverfault.com/questions/856729/how-to-destroy-delete-unset-a-variable-value-in-ansible

- name: Assert that "lokole_install is sameas true" (boolean not string etc)
  assert:
    that: lokole_install is sameas true
    fail_msg: "PLEASE SET 'lokole_install: True' e.g. IN: /etc/iiab/local_vars.yml"
    quiet: yes

- name: Assert that "lokole_enabled | type_debug == 'bool'" (boolean not string etc)
  assert:
    that: lokole_enabled | type_debug == 'bool'
    fail_msg: "PLEASE GIVE VARIABLE 'lokole_enabled' A PROPER (UNQUOTED) ANSIBLE BOOLEAN VALUE e.g. IN: /etc/iiab/local_vars.yml"
    quiet: yes


- name: Install Lokole if lokole_installed is not defined, e.g. in {{ iiab_state_file }}    # /etc/iiab/iiab_state.yml
  include_tasks: install.yml
  when: lokole_installed is undefined


- name: Do a 'systemctl daemon-reload'
  systemd:
    daemon_reload: yes
  when: lokole_enabled

- name: Enable & Restart supervisor systemd service, if lokole_enabled
  systemd:
    name: supervisor
    enabled: yes
    state: restarted
  when: lokole_enabled

- name: Disable & Stop supervisor systemd service, if not lokole_enabled
  systemd:
    name: supervisor
    enabled: no
    state: stopped
  when: not lokole_enabled

<<<<<<< HEAD
#- name: SHIM FOR NOW SO ALWAYS DO THE...Enable/Disable/Restart Apache
#- name: Enable/Disable/Restart Apache if primary
#  include_tasks: apache.yml
#  when: not nginx_enabled
=======
- name: Enable/Disable/Restart Apache if primary
  include_tasks: apache.yml
  when: not nginx_enabled
>>>>>>> 14bf524f

- name: Enable/Disable/Restart NGINX
  include_tasks: nginx.yml
  #when: nginx_enabled


- name: Add 'lokole' variable values to {{ iiab_ini_file }}
  ini_file:
    path: "{{ iiab_ini_file }}"    # /etc/iiab/iiab_state.yml
    section: lokole
    option: "{{ item.option }}"
    value: "{{ item.value | string }}"
  with_items:
    - option: name
      value: Lokole
    - option: description
      value: '"Lokole is an email service that works offline, for rural communities.  With a 3G/4G modem, you can arrange to batch-upload / batch-download emails once per night -- for almost no cost at all -- depending on mobile data plans in your country."'
      #value: '"Lokole is an email service that works offline, for rural communities.  In some cases, emails can also be transmitted to/from the Internet, taking advantage of discounted mobile data rates."'
    - option: lokole_install
      value: "{{ lokole_install }}"
    - option: lokole_enabled
      value: "{{ lokole_enabled }}"
    - option: lokole_settings
      value: "{{ lokole_settings }}"
    - option: lokole_url
      value: "{{ lokole_url }}"
    - option: lokole_full_url
      value: "{{ lokole_full_url }}"<|MERGE_RESOLUTION|>--- conflicted
+++ resolved
@@ -43,20 +43,8 @@
     state: stopped
   when: not lokole_enabled
 
-<<<<<<< HEAD
-#- name: SHIM FOR NOW SO ALWAYS DO THE...Enable/Disable/Restart Apache
-#- name: Enable/Disable/Restart Apache if primary
-#  include_tasks: apache.yml
-#  when: not nginx_enabled
-=======
-- name: Enable/Disable/Restart Apache if primary
-  include_tasks: apache.yml
-  when: not nginx_enabled
->>>>>>> 14bf524f
-
 - name: Enable/Disable/Restart NGINX
   include_tasks: nginx.yml
-  #when: nginx_enabled
 
 
 - name: Add 'lokole' variable values to {{ iiab_ini_file }}
