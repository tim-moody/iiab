- name: Install ejabberd packages
  package:
    name: "{{ item }}"
    state: present
  with_items:
   - ejabberd
  tags:
    - download

<<<<<<< HEAD
#- name: Configure ejabberd
#  template: backup=yes
#            src={{ item.src }}
#            dest={{ item.dest }}
#            owner=root
#            group=root
#            mode={{ item.mode }}
#  with_items:
#    - { src: 'ejabberd-iiab.cfg.j2', dest: '/etc/ejabberd/ejabberd-iiab.cfg' , mode: '0644' }
#    - { src: 'ejabberdctl.cfg.j2', dest: '/etc/ejabberd/ejabberdctl-iiab.cfg', mode: '0644' }
#    - { src: 'ejabberd-iiab', dest: '/etc/sysconfig/ejabberd-iiab', mode: '0755' }
#    - { src: 'ejabberd-domain-config', dest: '/etc/sysconfig/olpc-scripts/domain_config.d/ejabberd', mode: '0755'}
#    - { src: 'ejabberd', dest: '/etc/sysconfig/olpc-scripts/domain_config.d/ejabberd' , mode: '0755' }
#    - { src: 'ejabberd-iiab.service.j2', dest: '/etc/systemd/system/ejabberd-iiab.service', mode: '0755' }
#    - { src: 'iiab-ejabberd-srg', dest: '/usr/bin/iiab-ejabberd-srg' , mode: '0755' }
#    - { src: '10-ejabberdmoodle', dest: '/etc/sudoers.d/10-ejabberdmoodle', mode: '0440' }
#    - { src: 'ejabberd.tmpfiles', dest: '/etc/tmpfiles.d/ejabberd.conf', mode: '0640' }
#  register: ejabberd_config

#- name: Stop and disable OS provided systemd ejabberd service
#  service: name=ejabberd
#           state=stopped
#           enabled=no

#- name: Put the startup script in place - debian
#  template: src='ejabberd-iiab.init'
#            dest='/etc/init.d/ejabberd-iiab'
#  when: is_debuntu

#- name: Put the startup script in place - non debian
#  template: src='ejabberd-iiab.init'
#            dest='/usr/libexec/ejabberd-iiab'
#  when: not is_debuntu

#- name: Remove ejabberd_domain if domain changes
#  file: path=/etc/sysconfig/ejabberd_domain_name
#        state=absent
#  when: ejabberd_config.changed

#- name: Enable ejabberd service
#  file: src=/etc/systemd/system/ejabberd-iiab.service
#        dest=/etc/systemd/system/multi-user.target.wants/ejabberd-iiab.service
#        owner=root
#        group=root
#        state=link

- name: Stop ejabberd service
  service: name=ejabberd
           state=stopped
           enabled=no
  when: not ejabberd_enabled

- name: Start ejabberd service
  service: name=ejabberd
           state=restarted
           enabled=yes
  when: ejabberd_enabled
#  when: ejabberd_config.changed and ejabberd_enabled

#- name: Wait for ejabberd service start
#  wait_for: port=5280
#            delay=15
#            state=started
#            timeout=300
#  when: ejabberd_config.changed and ejabberd_enabled
=======
- name: Configure ejabberd
  template:
    backup: yes
    src: "{{ item.src }}"
    dest: "{{ item.dest }}"
    owner: root
    group: root
    mode: "{{ item.mode }}"
  with_items:
    - { src: 'ejabberd-iiab.cfg.j2', dest: '/etc/ejabberd/ejabberd-iiab.cfg' , mode: '0644' }
    - { src: 'ejabberdctl.cfg.j2', dest: '/etc/ejabberd/ejabberdctl-iiab.cfg', mode: '0644' }
    - { src: 'ejabberd-iiab', dest: '/etc/sysconfig/ejabberd-iiab', mode: '0755' }
    #- { src: 'ejabberd-domain-config', dest: '/etc/sysconfig/olpc-scripts/domain_config.d/ejabberd', mode: '0755'}
    #- { src: 'ejabberd', dest: '/etc/sysconfig/olpc-scripts/domain_config.d/ejabberd' , mode: '0755' }
    - { src: 'ejabberd-iiab.service.j2', dest: '/etc/systemd/system/ejabberd-iiab.service', mode: '0644' }
    - { src: 'iiab-ejabberd-srg', dest: '/usr/bin/iiab-ejabberd-srg' , mode: '0755' }
    #- { src: '10-ejabberdmoodle', dest: '/etc/sudoers.d/10-ejabberdmoodle', mode: '0440' }
    - { src: 'ejabberd.tmpfiles', dest: '/etc/tmpfiles.d/ejabberd.conf', mode: '0640' }
  register: ejabberd_config

- name: Stop and disable OS provided systemd ejabberd service
  service:
    name: ejabberd
    state: stopped
    enabled: no

- name: Put the startup script in place - debian
  template:
    src: ejabberd-iiab.init
    dest: /etc/init.d/ejabberd-iiab
    mode: 0755
  when: is_debuntu

- name: Put the startup script in place - non debian
  template:
    src: ejabberd-iiab.init
    dest: /usr/libexec/ejabberd-iiab
    mode: 0755
  when: not is_debuntu

- name: Remove ejabberd_domain if domain changes
  file:
    path: /etc/sysconfig/ejabberd_domain_name
    state: absent
  when: ejabberd_config.changed

- name: Enable ejabberd service
  file:
    src: /etc/systemd/system/ejabberd-iiab.service
    dest: /etc/systemd/system/multi-user.target.wants/ejabberd-iiab.service
    owner: root
    group: root
    state: link

- name: Start ejabberd service
  service:
    name: ejabberd-iiab
    state: restarted
    enabled: yes
  when: ejabberd_config.changed and ejabberd_enabled

- name: Wait for ejabberd service start
  wait_for:
    port: 5280
    delay: 15
    state: started
    timeout: 300
  when: ejabberd_config.changed and ejabberd_enabled
>>>>>>> e1544dec

# ejabberd-iiab.init has the logic for the below, needs to be done once 
# and only if the group does not exist based on presence of
# /var/lib/ejabberd online_src_created

#- name: Create online group
#  shell: ejabberdctl srg_create Online "{{ iiab_hostname }}" Online "Online_Users" Online
#  when: ejabberd_config.changed

#- name: Add all users to online group
#  shell: ejabberdctl srg_user_add '@online@' "{{ iiab_hostname }}" Online "schoolserver"
#  when: ejabberd_config.changed<|MERGE_RESOLUTION|>--- conflicted
+++ resolved
@@ -7,142 +7,84 @@
   tags:
     - download
 
-<<<<<<< HEAD
 #- name: Configure ejabberd
-#  template: backup=yes
-#            src={{ item.src }}
-#            dest={{ item.dest }}
-#            owner=root
-#            group=root
-#            mode={{ item.mode }}
+#  template:
+#    backup: yes
+#    src: "{{ item.src }}"
+#    dest: "{{ item.dest }}"
+#    owner: root
+#    group: root
+#    mode: "{{ item.mode }}"
 #  with_items:
 #    - { src: 'ejabberd-iiab.cfg.j2', dest: '/etc/ejabberd/ejabberd-iiab.cfg' , mode: '0644' }
 #    - { src: 'ejabberdctl.cfg.j2', dest: '/etc/ejabberd/ejabberdctl-iiab.cfg', mode: '0644' }
 #    - { src: 'ejabberd-iiab', dest: '/etc/sysconfig/ejabberd-iiab', mode: '0755' }
-#    - { src: 'ejabberd-domain-config', dest: '/etc/sysconfig/olpc-scripts/domain_config.d/ejabberd', mode: '0755'}
-#    - { src: 'ejabberd', dest: '/etc/sysconfig/olpc-scripts/domain_config.d/ejabberd' , mode: '0755' }
-#    - { src: 'ejabberd-iiab.service.j2', dest: '/etc/systemd/system/ejabberd-iiab.service', mode: '0755' }
+#    #- { src: 'ejabberd-domain-config', dest: '/etc/sysconfig/olpc-scripts/domain_config.d/ejabberd', mode: '0755'}
+#    #- { src: 'ejabberd', dest: '/etc/sysconfig/olpc-scripts/domain_config.d/ejabberd' , mode: '0755' }
+#    - { src: 'ejabberd-iiab.service.j2', dest: '/etc/systemd/system/ejabberd-iiab.service', mode: '0644' }
 #    - { src: 'iiab-ejabberd-srg', dest: '/usr/bin/iiab-ejabberd-srg' , mode: '0755' }
-#    - { src: '10-ejabberdmoodle', dest: '/etc/sudoers.d/10-ejabberdmoodle', mode: '0440' }
+#    #- { src: '10-ejabberdmoodle', dest: '/etc/sudoers.d/10-ejabberdmoodle', mode: '0440' }
 #    - { src: 'ejabberd.tmpfiles', dest: '/etc/tmpfiles.d/ejabberd.conf', mode: '0640' }
 #  register: ejabberd_config
 
 #- name: Stop and disable OS provided systemd ejabberd service
-#  service: name=ejabberd
-#           state=stopped
-#           enabled=no
+#  service:
+#    name: ejabberd
+#    state: stopped
+#    enabled: no
 
 #- name: Put the startup script in place - debian
-#  template: src='ejabberd-iiab.init'
-#            dest='/etc/init.d/ejabberd-iiab'
+#  template:
+#    src: ejabberd-iiab.init
+#    dest: /etc/init.d/ejabberd-iiab
+#    mode: 0755
 #  when: is_debuntu
 
 #- name: Put the startup script in place - non debian
-#  template: src='ejabberd-iiab.init'
-#            dest='/usr/libexec/ejabberd-iiab'
+#  template:
+#    src: ejabberd-iiab.init
+#    dest: /usr/libexec/ejabberd-iiab
+#    mode: 0755
 #  when: not is_debuntu
 
 #- name: Remove ejabberd_domain if domain changes
-#  file: path=/etc/sysconfig/ejabberd_domain_name
-#        state=absent
+#  file:
+#    path: /etc/sysconfig/ejabberd_domain_name
+#    state: absent
 #  when: ejabberd_config.changed
 
 #- name: Enable ejabberd service
-#  file: src=/etc/systemd/system/ejabberd-iiab.service
-#        dest=/etc/systemd/system/multi-user.target.wants/ejabberd-iiab.service
-#        owner=root
-#        group=root
-#        state=link
+#  file:
+#    src: /etc/systemd/system/ejabberd-iiab.service
+#    dest: /etc/systemd/system/multi-user.target.wants/ejabberd-iiab.service
+#    owner: root
+#    group: root
+#    state: link
 
 - name: Stop ejabberd service
-  service: name=ejabberd
-           state=stopped
-           enabled=no
+  service:
+    name: ejabberd
+    #name: ejabberd-iiab
+    state: stopped
+    enabled: no
   when: not ejabberd_enabled
 
 - name: Start ejabberd service
-  service: name=ejabberd
-           state=restarted
-           enabled=yes
+  service:
+    name: ejabberd
+    #name: ejabberd-iiab
+    state: restarted
+    enabled: yes
   when: ejabberd_enabled
-#  when: ejabberd_config.changed and ejabberd_enabled
+  #when: ejabberd_config.changed and ejabberd_enabled
 
 #- name: Wait for ejabberd service start
-#  wait_for: port=5280
-#            delay=15
-#            state=started
-#            timeout=300
+#  wait_for:
+#    port: 5280
+#    delay: 15
+#    state: started
+#    timeout: 300
 #  when: ejabberd_config.changed and ejabberd_enabled
-=======
-- name: Configure ejabberd
-  template:
-    backup: yes
-    src: "{{ item.src }}"
-    dest: "{{ item.dest }}"
-    owner: root
-    group: root
-    mode: "{{ item.mode }}"
-  with_items:
-    - { src: 'ejabberd-iiab.cfg.j2', dest: '/etc/ejabberd/ejabberd-iiab.cfg' , mode: '0644' }
-    - { src: 'ejabberdctl.cfg.j2', dest: '/etc/ejabberd/ejabberdctl-iiab.cfg', mode: '0644' }
-    - { src: 'ejabberd-iiab', dest: '/etc/sysconfig/ejabberd-iiab', mode: '0755' }
-    #- { src: 'ejabberd-domain-config', dest: '/etc/sysconfig/olpc-scripts/domain_config.d/ejabberd', mode: '0755'}
-    #- { src: 'ejabberd', dest: '/etc/sysconfig/olpc-scripts/domain_config.d/ejabberd' , mode: '0755' }
-    - { src: 'ejabberd-iiab.service.j2', dest: '/etc/systemd/system/ejabberd-iiab.service', mode: '0644' }
-    - { src: 'iiab-ejabberd-srg', dest: '/usr/bin/iiab-ejabberd-srg' , mode: '0755' }
-    #- { src: '10-ejabberdmoodle', dest: '/etc/sudoers.d/10-ejabberdmoodle', mode: '0440' }
-    - { src: 'ejabberd.tmpfiles', dest: '/etc/tmpfiles.d/ejabberd.conf', mode: '0640' }
-  register: ejabberd_config
-
-- name: Stop and disable OS provided systemd ejabberd service
-  service:
-    name: ejabberd
-    state: stopped
-    enabled: no
-
-- name: Put the startup script in place - debian
-  template:
-    src: ejabberd-iiab.init
-    dest: /etc/init.d/ejabberd-iiab
-    mode: 0755
-  when: is_debuntu
-
-- name: Put the startup script in place - non debian
-  template:
-    src: ejabberd-iiab.init
-    dest: /usr/libexec/ejabberd-iiab
-    mode: 0755
-  when: not is_debuntu
-
-- name: Remove ejabberd_domain if domain changes
-  file:
-    path: /etc/sysconfig/ejabberd_domain_name
-    state: absent
-  when: ejabberd_config.changed
-
-- name: Enable ejabberd service
-  file:
-    src: /etc/systemd/system/ejabberd-iiab.service
-    dest: /etc/systemd/system/multi-user.target.wants/ejabberd-iiab.service
-    owner: root
-    group: root
-    state: link
-
-- name: Start ejabberd service
-  service:
-    name: ejabberd-iiab
-    state: restarted
-    enabled: yes
-  when: ejabberd_config.changed and ejabberd_enabled
-
-- name: Wait for ejabberd service start
-  wait_for:
-    port: 5280
-    delay: 15
-    state: started
-    timeout: 300
-  when: ejabberd_config.changed and ejabberd_enabled
->>>>>>> e1544dec
 
 # ejabberd-iiab.init has the logic for the below, needs to be done once 
 # and only if the group does not exist based on presence of
