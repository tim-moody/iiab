# https://wiki.freepbx.org/display/FOP/Installing+FreePBX+16+on+Debian+10.9
# https://computingforgeeks.com/how-to-install-asterisk-16-with-freepbx-15-on-ubuntu-debian/

- name: FreePBX - Install dependencies
  include: freepbx_dependencies.yml

- name: FreePBX - Download {{ freepbx_url }}/{{ freepbx_src_file }} to {{ downloads_dir }}
  get_url:
    url: "{{ freepbx_url }}/{{ freepbx_src_file }}"
    dest: "{{ downloads_dir }}"    # e.g. /opt/iiab/downloads/freepbx-16.0-latest.tgz
    timeout: "{{ download_timeout }}"
  when: internet_available

- name: FreePBX - Check for {{ downloads_dir }}/{{ freepbx_src_file }}
  stat:
    path: "{{ downloads_dir }}/{{ freepbx_src_file }}"
  register: freepbx_src

- name: FreePBX - FAIL (force Ansible to exit) IF {{ downloads_dir }}/{{ freepbx_src_file }} doesn't exist
  fail:
    msg: "{{ downloads_dir }}/{{ freepbx_src_file }} is REQUIRED to install FreePBX."
  when: not freepbx_src.stat.exists

- name: FreePBX - Create source dir {{ freepbx_src_dir }}
  file:
    path: "{{ freepbx_src_dir }}"    # /opt/iiab/freepbx
    state: directory

- name: FreePBX - Extract to source dir (root:root)
  unarchive:
    src: "{{ downloads_dir }}/{{ freepbx_src_file }}"
    dest: "{{ freepbx_src_dir }}"
    owner: root
    group: root
    extra_opts: [--strip-components=1]
    creates: "{{ freepbx_src_dir }}/install"

# 2021-08-04: FreePBX 16 no longer needs this FreePBX 15 patch
# - name: FreePBX - Patch FreePBX source - IIAB Bug 1685
#   patch:
#     src: roles/pbx/templates/71-freepbx-framework.patch
#     dest: "{{ freepbx_src_dir }}/amp_conf/htdocs/admin/libraries/BMO/Framework.class.php"

# 2021-08-04: FreePBX 16 no longer needs this FreePBX 15 patch
# - name: FreePBX - Patch FreePBX source - wants [] not {}
#   patch:
#     src: roles/pbx/templates/pbx.patch
#     dest: "{{ freepbx_src_dir }}/amp_conf/htdocs/admin/libraries/Composer/vendor/neitanod/forceutf8/src/ForceUTF8/Encoding.php"


# 2021-08-04: systemd service 'asterisk' is Enabled but Not Active at this point -- LET'S EXPERIMENT
# - name: FreePBX - Disable & Stop 'asterisk' systemd service
#   systemd:
#     daemon_reload: yes
#     name: asterisk
#     enabled: no
#     state: stopped

- name: FreePBX - Add MySQL user ({{ asterisk_db_user }})
  mysql_user:
    name: "{{ asterisk_db_user }}"
    password: "{{ asterisk_db_password }}"
    priv: "{{ asterisk_db_dbname }}.*:ALL/{{ asterisk_db_cdrdbname }}.*:ALL"
    # login_host: "{{ asterisk_db_host }}"
    # login_user: root
    # login_password: "{{ mysql_root_password }}"
    host: "{{ (asterisk_db_host == 'localhost') | ternary('localhost', ansible_default_ipv4.address) }}"
    state: present

- name: FreePBX - Add MySQL db ({{ asterisk_db_dbname }})
  mysql_db:
    name: "{{ asterisk_db_dbname }}"
    encoding: utf8
    collation: utf8_general_ci
    # login_host: "{{ asterisk_db_host }}"
    # login_user: root
    # login_password: "{{ mysql_root_password }}"
    state: present

- name: FreePBX - Add cdr MySQL db ({{ asterisk_db_cdrdbname }})
  mysql_db:
    name: "{{ asterisk_db_cdrdbname }}"
    encoding: utf8
    collation: utf8_general_ci
    login_host: "{{ asterisk_db_host }}"
    state: present

- name: FreePBX - Create new php sessions dir /var/lib/php/asterisk_sessions/ - SEE 'php_value session.save_path /var/lib/php/asterisk_sessions/' IN pbx/templates/freepbx.conf.j2
  file:
    path: /var/lib/php/asterisk_sessions/
    state: directory

- name: FreePBX - Set ownership for new php sessions dir (asterisk:asterisk)
  file:
    dest: /var/lib/php/asterisk_sessions/
    owner: asterisk
    group: asterisk
    recurse: yes

- name: "FreePBX - Populate /etc/asterisk/freepbx_chown.conf to prevent 'fwconsole chown' takeover of /var/lib/php/sessions - and possibly later /etc/freepbx.conf, /var/log/asterisk/freepbx.log, /var/spool/asterisk/cache"
  blockinfile:
    content: |
      [blacklist]
      directory = /var/lib/php/sessions
    marker: "; {mark} ANSIBLE MANAGED BLOCK"
    dest: /etc/asterisk/freepbx_chown.conf
    owner: asterisk
    group: asterisk
    create: yes

# 2021-08-04: FreePBX 16 no longer needs this FreePBX 15 patch
# - name: FreePBX - Patch FreePBX source - disable get_magic_quotes_gpc()
#   patch:
#     src: roles/pbx/templates/pbx2.patch
#     dest: "{{ freepbx_install_dir }}/admin/libraries/view.functions.php"


- name: FreePBX - 2-step install (just run once) - CAN TAKE 12 MIN OR LONGER!
  command: "{{ item }}"
  args:
    chdir: "{{ freepbx_src_dir }}"
    creates: "{{ freepbx_install_dir }}"    # /var/www/html/freepbx
  with_items:
    - ./start_asterisk start
    - ./install -n --webroot {{ freepbx_install_dir }} --dbuser {{ asterisk_db_user }} --dbpass {{ asterisk_db_password }} --dbname {{ asterisk_db_dbname }} --cdrdbname {{ asterisk_db_cdrdbname }}
<<<<<<< HEAD
    # - ./start_asterisk stop    # Can this help Asterisk start reliably on initial install on Debian 11 / others?  #2908

# - name: 'FreePBX - fix file permissions for NGINX: /etc/freepbx.conf (0644), /var/log/asterisk/freepbx.log (0666)'
#   file:
#     #state: file
#     path: "{{ item.path }}"
#     mode: "{{ item.mode }}"
#   with_items:
#     - { path: '/etc/freepbx.conf', mode: u=rw,g=r,o=r }                  # 2021-08-04: LATER ENDS UP AS 0660
#     - { path: '/var/log/asterisk/freepbx.log', mode: u=rw,g=rw,o=rw }    # 2021-08-04: LATER ENDS UP AS 0664

# - name: 'FreePBX - fix dir permissions for NGINX: /var/spool/asterisk/cache (0777)'
#   file:
#     state: directory
#     path: "{{ item }}"
#     mode: u=rwx,g=rwx,o=rwx    # 2021-08-04: MOST CONTENT THEREIN ENDS UP AS asterisk:asterisk 664 (files) & 775 (dirs)
#     # recurse: yes             # Probably Doesn't Help?
#   with_items:
#     # - /var/www/html/freepbx/admin/assets/less/cache
#     - /var/spool/asterisk/cache
=======
    - killall -9 safe_asterisk
    - killall -9 asterisk

# 2021-08-04: FreePBX 16 no longer needs this FreePBX 15 patch
# - name: FreePBX - Patch FreePBX source - disable get_magic_quotes_gpc()
#   patch:
#     src: roles/pbx/templates/pbx2.patch
#     dest: "{{ freepbx_install_dir }}/admin/libraries/view.functions.php"
>>>>>>> f3552577

- name: FreePBX - Install /etc/odbc.ini from template (root:root, 0644 by default)
  template:
    src: odbc.ini
    dest: /etc/

- name: FreePBX - Install /etc/systemd/system/freepbx.service from template (root:root, 0644 by default)
  template:
    src: freepbx.service
    dest: /etc/systemd/system/


- name: FreePBX - Install /etc/apache2/sites-available/freepbx.conf from template ({{ apache_user }}:{{ apache_user }}, 0644 by default)
  template:
    src: freepbx.conf.j2
    dest: /etc/apache2/sites-available/freepbx.conf
    owner: "{{ apache_user }}"    # www-data
    group: "{{ apache_user }}"

- name: FreePBX - Add directive "Listen {{ pbx_http_port }}" to /etc/apache2/ports.conf
  lineinfile:
    path: /etc/apache2/ports.conf
    line: "Listen {{ pbx_http_port }}"
    # insertafter: Listen 80<|MERGE_RESOLUTION|>--- conflicted
+++ resolved
@@ -123,8 +123,9 @@
   with_items:
     - ./start_asterisk start
     - ./install -n --webroot {{ freepbx_install_dir }} --dbuser {{ asterisk_db_user }} --dbpass {{ asterisk_db_password }} --dbname {{ asterisk_db_dbname }} --cdrdbname {{ asterisk_db_cdrdbname }}
-<<<<<<< HEAD
-    # - ./start_asterisk stop    # Can this help Asterisk start reliably on initial install on Debian 11 / others?  #2908
+    # - ./start_asterisk stop    
+    - killall -9 safe_asterisk    # 2021-08-05: Thanks to @jvonau's PR $2912, these 2 lines are a (brute force for now!) workaround to the intermittent #2908
+    - killall -9 asterisk         # install issue of 'systemctl status freepbx' showing "Unable to run Pre-Asterisk hooks, because Asterisk is already running"
 
 # - name: 'FreePBX - fix file permissions for NGINX: /etc/freepbx.conf (0644), /var/log/asterisk/freepbx.log (0666)'
 #   file:
@@ -144,16 +145,6 @@
 #   with_items:
 #     # - /var/www/html/freepbx/admin/assets/less/cache
 #     - /var/spool/asterisk/cache
-=======
-    - killall -9 safe_asterisk
-    - killall -9 asterisk
-
-# 2021-08-04: FreePBX 16 no longer needs this FreePBX 15 patch
-# - name: FreePBX - Patch FreePBX source - disable get_magic_quotes_gpc()
-#   patch:
-#     src: roles/pbx/templates/pbx2.patch
-#     dest: "{{ freepbx_install_dir }}/admin/libraries/view.functions.php"
->>>>>>> f3552577
 
 - name: FreePBX - Install /etc/odbc.ini from template (root:root, 0644 by default)
   template:
