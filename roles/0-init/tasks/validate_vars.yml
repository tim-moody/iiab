# 2020-01-21: Ansible Input Validation (basic sanity checking for now) to check
# that *_install and *_enabled variables (as set in places like
# /etc/iiab/local_vars.yml) appear coherent i.e. (1) are confirmed defined,
# (2) have type boolean (Ansible often inverts logic when boolean vars are
# accidentally declared as strings, see below!) and (3) have plausible values.

# 2020-01-23: *_installed variables (incrementally saved to
# /etc/iiab/iiab_state.yml) are not required to be boolean (or even defined!)
# for now.  However if any of these are defined, the corresponding value of
# *_install must be True, as IIAB does not currently support uninstalling!

# Stricter validation is needed later, when roles/playbooks/tasks are invoked
# by various scripts, possibly bypassing 0-init?  Either way, risks abound :/

# 1. "Ansible 2.8+ ADVISORY: avoid warnings by using 'when: var | bool' for
# top-level BARE vars (in case they're strings, instead of boolean)" per #1632.
# 2020-10-16: NO LONGER NEC, SEE: https://github.com/iiab/iiab/pull/2576

# 2. "How Exactly Does Ansible Parse Boolean Variables?"
# https://stackoverflow.com/questions/47877464/how-exactly-does-ansible-parse-boolean-variables/47877502#47877502
# ...is very helpful but has it slightly wrong, as Ansible implements only ~18
# of YAML's 22 definitions of boolean (https://yaml.org/type/bool.html).
# i.e. Ansible fails to implement y|Y|n|N, only allowing ~18 boolean values:
#
# yes|Yes|YES|no|No|NO
# |true|True|TRUE|false|False|FALSE
# |on|On|ON|off|Off|OFF
#
# Otherwise 'var != (var | bool)' is dangerously common, e.g. (1) when a var
# is not one of the above ~18 words (forcing it to become a string) or (2) when
# a var is accidentally set using quotes (forcing it to become a string) these
# ~18 words too WILL FAIL as strings (as will any non-empty string...so beware
# casting strings to boolean later on...can make the situation worse!)
# https://docs.ansible.com/ansible/latest/porting_guides/porting_guide_2.8.html#bare-variables-in-conditionals
#
# 2020-07-08 - Excellent analysis & summary by Jon Spriggs: "In Ansible,
# determine the type of a value, and casting those values to other types"
# https://jon.sprig.gs/blog/post/1801
#
# 2021-01-29 - ansible-base 2.10.5 (1) is more strict about empty string vars
# (2) no longer supports "when: myvar is boolean", "is integer" & "is float"
# (3) brings yet more "Ansible Collections" dependency changes (undocumented!)
# Details: https://github.com/iiab/iiab/pull/2672 (see also #2669)

# 3. "How do i fail a task in Ansible if the variable contains a boolean value?
# I want to perform input validation for Ansible playbooks"
# https://stackoverflow.com/questions/46664127/how-do-i-fail-a-task-in-ansible-if-the-variable-contains-a-boolean-value-i-want/46667499#46667499

# 2020-01-23: Checks 53 + 53 + up-to-53 vars...for now...expect this to change!
# 2020-09-26: Commented out 14 vars that are {mandatory, dependencies, or
# unmaintained-for-years} for IIAB 7.2 release.  Keeping in mind that vars
# will come and go as IIAB evolves, let's try to keep these 9 aligned:
#
# http://FAQ.IIAB.IO > "What services (IIAB apps) are suggested during installation?"
# https://github.com/iiab/iiab/blob/master/vars/local_vars_min.yml
# https://github.com/iiab/iiab/blob/master/vars/local_vars_medium.yml
# https://github.com/iiab/iiab/blob/master/vars/local_vars_big.yml
# https://github.com/iiab/iiab/blob/master/vars/default_vars.yml
# https://github.com/iiab/iiab/blob/master/unmaintained-roles.txt
# https://github.com/iiab/iiab/blob/master/roles/0-DEPRECATED-ROLES/
# https://github.com/iiab/iiab/blob/master/tests/test.yml
# https://github.com/iiab/iiab/blob/master/roles/0-init/tasks/validate_vars.yml
#
# 2020-11-04: Fix validation of 5 [now 4] core dependencies, for ./runrole etc

<<<<<<< HEAD
- name: Set vars_checklist for 46 + 46 + 42 vars ("XYZ_install" + "XYZ_enabled" + "XYZ_installed") to be checked
=======
- name: Set vars_checklist for 45 + 45 + 41 vars ("XYZ_install" + "XYZ_enabled" + "XYZ_installed") to be checked
>>>>>>> 767ee485
  set_fact:
    vars_checklist:
      - hostapd
      - dhcpd
      - named
      - dnsmasq
      - bluetooth
      #- wondershaper       # Unmaintained
      - sshd
      - openvpn
      - remoteit
      - admin_console
      #- nginx              # MANDATORY
      #- apache             # Unmaintained - former dependency
      #- mysql              # MANDATORY
      - squid
      #- dansguardian       # Unmaintained
      - cups
      - samba
      - usb_lib
      #- xo_services        # Unmaintained
      #- activity_server    # Unmaintained
      #- ejabberd_xs        # Unmaintained
      #- idmgr              # Unmaintained
      - azuracast
      #- dokuwiki           # Unmaintained
      #- ejabberd           # Unmaintained
      #- elgg               # Unmaintained
      - gitea
      - jupyterhub
      - lokole
      - mediawiki
      - mosquitto
      - nodejs              # Dependency - excluded from _installed check below
      - nodered
      - nextcloud
      - wordpress
      - kalite
      - kolibri
      - kiwix
      - postgresql          # Dependency - excluded from _installed check below
      - moodle
      - mongodb             # Dependency - excluded from _installed check below
      - sugarizer
      - osm_vector_maps
      - transmission
      - awstats
      - matomo
      - monit
      - munin
      - phpmyadmin
      - vnstat
      - yarn                # Dependency - excluded from _installed check below
      - captiveportal
      - internetarchive
      - minetest
      - calibreweb
      - calibre
      - pbx
      - network

- name: Assert that {{ vars_checklist | length }} "XYZ_install" vars are all... defined
  assert:
    that: "{{ item }}_install is defined"
    fail_msg: "VARIABLE MUST BE DEFINED: '{{ item }}_install' NEEDS A PROPER (UNQUOTED) ANSIBLE BOOLEAN VALUE e.g. IN: /etc/iiab/local_vars.yml"
    quiet: yes
  loop: "{{ vars_checklist }}"

- name: Assert that {{ vars_checklist | length }} "XYZ_enabled" vars are all... defined
  assert:
    that: "{{ item }}_enabled is defined"
    fail_msg: "VARIABLE MUST BE DEFINED: '{{ item }}_enabled' NEEDS A PROPER (UNQUOTED) ANSIBLE BOOLEAN VALUE e.g. IN: /etc/iiab/local_vars.yml"
    quiet: yes
  loop: "{{ vars_checklist }}"

- name: Assert that {{ vars_checklist | length }} "XYZ_install" vars are all... type boolean (NOT type string, which can invert logic!)
  assert:
    that: "{{ item }}_install | type_debug == 'bool'"
    fail_msg: "VARIABLE MUST BE BOOLEAN: '{{ item }}_install' now has type '{{ lookup('vars', item + '_install') | type_debug }}' and value '{{ lookup('vars', item + '_install') }}' -- PLEASE SET A PROPER (UNQUOTED) ANSIBLE BOOLEAN VALUE e.g. IN: /etc/iiab/local_vars.yml"
    quiet: yes
  loop: "{{ vars_checklist }}"

- name: Assert that {{ vars_checklist | length }} "XYZ_enabled" vars are all... type boolean (NOT type string, which can invert logic!)
  assert:
    that: "{{ item }}_enabled | type_debug == 'bool'"
    fail_msg: "VARIABLE MUST BE BOOLEAN: '{{ item }}_enabled' now has type '{{ lookup('vars', item + '_enabled') | type_debug }}' and value '{{ lookup('vars', item + '_enabled') }}' -- PLEASE SET A PROPER (UNQUOTED) ANSIBLE BOOLEAN VALUE e.g. IN: /etc/iiab/local_vars.yml"
    quiet: yes
  loop: "{{ vars_checklist }}"

- name: 'DISALLOW "XYZ_install: False" WITH "XYZ_enabled: True" ...for all {{ vars_checklist | length }} var pairs'
  assert:
    that: "{{ item }}_install or not {{ item }}_enabled"
    fail_msg: "DISALLOWED: '{{ item }}_install: False' WITH '{{ item }}_enabled: True' -- IIAB DOES NOT SUPPORT UNINSTALLS -- please verify those 2 variable values e.g. in /etc/iiab/local_vars.yml, and other places variables are defined?"
    quiet: yes
  loop: "{{ vars_checklist }}"

- name: 'DISALLOW "XYZ_install: False" WHEN "XYZ_installed is defined" IN /etc/iiab/iiab_state.yml ...for up-to-{{ vars_checklist | length }} var pairs'
  assert:
    that: "{{ item }}_install or {{ item }}_installed is undefined"
    fail_msg: "DISALLOWED: '{{ item }}_install: False' (e.g. in /etc/iiab/local_vars.yml) WHEN '{{ item }}_installed' is defined (e.g. in /etc/iiab/iiab_state.yml) -- IIAB DOES NOT SUPPORT UNINSTALLS -- please verify those 2 files especially, and other places variables are defined?"
    quiet: yes
  when: item != 'nodejs' and item != 'postgresql' and item != 'mongodb' and item != 'yarn'    # Exclude auto-installed dependencies
  loop: "{{ vars_checklist }}"<|MERGE_RESOLUTION|>--- conflicted
+++ resolved
@@ -63,11 +63,8 @@
 #
 # 2020-11-04: Fix validation of 5 [now 4] core dependencies, for ./runrole etc
 
-<<<<<<< HEAD
-- name: Set vars_checklist for 46 + 46 + 42 vars ("XYZ_install" + "XYZ_enabled" + "XYZ_installed") to be checked
-=======
+
 - name: Set vars_checklist for 45 + 45 + 41 vars ("XYZ_install" + "XYZ_enabled" + "XYZ_installed") to be checked
->>>>>>> 767ee485
   set_fact:
     vars_checklist:
       - hostapd
