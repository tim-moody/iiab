--- conflicted
+++ resolved
@@ -32,14 +32,9 @@
 
 #        backup=yes
 
-<<<<<<< HEAD
-- name: edit the sudoers file--first make it editable
+- name: Edit the sudoers file -- first make it editable
   file: path=/etc/sudoers
         mode=0640
-=======
-- name: Edit the sudoers file -- first make it editable
-  shell: chmod 0640 /etc/sudoers
->>>>>>> 43ce5228
 
 - name: Have sudo log all commands it handles
   lineinfile: regexp=logfile
@@ -57,11 +52,6 @@
               state=absent
               dest=/etc/sudoers
 
-<<<<<<< HEAD
-- name: end editing the sudoers file-- protect it again
+- name: End editing the sudoers file -- protect it again
   file: path=/etc/sudoers
-        mode=0440
-=======
-- name: End editing the sudoers file -- protect it again
-  shell: chmod 0440 /etc/sudoers
->>>>>>> 43ce5228
+        mode=0440