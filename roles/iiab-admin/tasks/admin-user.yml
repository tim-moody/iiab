# Summary of how this works with IIAB's Admin Console etc:
# https://github.com/iiab/iiab/blob/master/roles/iiab-admin/README.rst


# YOU CAN CHANGE THIS USER TO 'pi' OR 'ubuntu' ETC, IN /etc/iiab/local_vars.yml
- name: Does user '{{ iiab_admin_user }}' (iiab_admin_user) exist?    # iiab-admin BY DEFAULT
  command: "id {{ iiab_admin_user | quote }}"    # quote to avoid ';' exploits
  register: user_info
  failed_when: False    # Hides red errors (stronger than 'ignore_errors: yes')

# admin_console_group: iiab-admin   # PER default_vars.yml, SHOULD NEVER CHANGE
- name: Establish Linux group '{{ admin_console_group }}' group, for login to Admin Console
  group:
    name: "{{ admin_console_group }}"
    state: present

- name: Configure user '{{ iiab_admin_user }}' with group '{{ admin_console_group }}' for login to IIAB's Admin Console (http://box.lan/admin) AND for IIAB community support commands (/usr/bin/iiab-* and /usr/sbin/iiab-*) at the command-line
  user:
    name: "{{ iiab_admin_user }}"
    #group: "{{ iiab_admin_user }}"    # Not nec.  Anyway this happens during account creation b/c 'USERGROUPS_ENAB yes' is set in any modern /etc/login.defs
    groups: "{{ admin_console_group }}"    # What guarantees any user's ability to login to Admin Console, just in case the user is not a member of sudo in future.  FWIW Ansible adds the user to this group in /etc/group even in cases where that's not nec -- i.e. user iiab-admin's primary group is normally sufficient if it (the correct GID, corresponding to group iiab-admin) is in the 4th column of /etc/passwd.
    append: yes
    shell: /bin/bash
    #password: "{{ iiab_admin_pwd_hash }}"    # 2020-10-14: DEPRECATED in favor
    #update_password: on_create               # of 'command: chpasswd' below.

- name: If user didn't exist, set password to '{{ iiab_admin_published_pwd }}'    # g0adm1n
  #shell: "echo {{ iiab_admin_user }}:{{ iiab_admin_published_pwd }} | chpasswd"
  command: chpasswd    # Equiv to line above, but safer
  args:
    stdin: "{{ iiab_admin_user | quote }}:{{ iiab_admin_published_pwd | quote }}"
  when: user_info.rc != 0


# sudo-prereqs.yml needs to have been run!

- name: Add user {{ iiab_admin_user }} to group sudo, for IIAB community support commands like {iiab-diagnostics, iiab-hotspot-on, iiab-check-firmware}, if iiab_admin_can_sudo
  #command: "gpasswd -a {{ iiab_admin_user | quote }} sudo"
  user:
    name: "{{ iiab_admin_user }}"
    groups: sudo
    append: yes
  when: iiab_admin_can_sudo

- name: Remove user {{ iiab_admin_user }} from group sudo, if not iiab_admin_can_sudo
  command: "gpasswd -d {{ iiab_admin_user | quote }} sudo"
  when: not iiab_admin_can_sudo
  failed_when: False    # Hides red errors (stronger than 'ignore_errors: yes')

<<<<<<< HEAD
#- name: Create a wheel group
#  group:
#    name: wheel
#    state: present

#- name: Create a sudo group (redhat)
#  group:
#    name: sudo
#    state: present
#  when: is_redhat

#- name: 'Add user {{ iiab_admin_user }} to groups: wheel, sudo'
#  user:
#    name: "{{ iiab_admin_user }}"
#    groups: wheel,sudo

- name: Edit the sudoers file -- first make it editable
  file:
    path: /etc/sudoers
    mode: 0640

- name: Have sudo log all commands it handles
  lineinfile:
    regexp: logfile
    line: "Defaults     logfile = /var/log/sudo.log"
    dest: /etc/sudoers
    state: present
=======
>>>>>>> a30a8b8f

#- name: Lets {{ iiab_admin_user }} sudo without password
##- name: Lets wheel sudo without password
#  lineinfile:
#    path: /etc/sudoers
#    line: "{{ iiab_admin_user }} ALL=(ALL) NOPASSWD: ALL"
##    line: "%wheel ALL= NOPASSWD: ALL"<|MERGE_RESOLUTION|>--- conflicted
+++ resolved
@@ -47,36 +47,6 @@
   when: not iiab_admin_can_sudo
   failed_when: False    # Hides red errors (stronger than 'ignore_errors: yes')
 
-<<<<<<< HEAD
-#- name: Create a wheel group
-#  group:
-#    name: wheel
-#    state: present
-
-#- name: Create a sudo group (redhat)
-#  group:
-#    name: sudo
-#    state: present
-#  when: is_redhat
-
-#- name: 'Add user {{ iiab_admin_user }} to groups: wheel, sudo'
-#  user:
-#    name: "{{ iiab_admin_user }}"
-#    groups: wheel,sudo
-
-- name: Edit the sudoers file -- first make it editable
-  file:
-    path: /etc/sudoers
-    mode: 0640
-
-- name: Have sudo log all commands it handles
-  lineinfile:
-    regexp: logfile
-    line: "Defaults     logfile = /var/log/sudo.log"
-    dest: /etc/sudoers
-    state: present
-=======
->>>>>>> a30a8b8f
 
 #- name: Lets {{ iiab_admin_user }} sudo without password
 ##- name: Lets wheel sudo without password
