--- conflicted
+++ resolved
@@ -1,4 +1,3 @@
-<<<<<<< HEAD
 # SEE VAR nodejs_version: 12.x IN /opt/iiab/iiab/vars/default_vars.yml (FOR
 # NOW!) AND IF NEC OVERRIDE THIS IN /etc/iiab/local_vars.yml
 
@@ -52,173 +51,7 @@
       value: Node.js
     - option: description
       value: '"Node.js is a JavaScript runtime environment built on Chrome''s V8 JavaScript engine, that executes JavaScript code outside of a browser."'
-    - option: install
+    - option: nodejs_install
       value: "{{ nodejs_install }}"
-    - option: enabled
-      value: "{{ nodejs_enabled }}"
-=======
-# 2019-02-12: SEE VAR nodejs_version: 10.x (FOR NOW!) IN vars/default_vars.yml
-# AND IF NEC OVERRIDE THIS IN /etc/iiab/local_vars.yml
-
-# Duplicate Node.js code unified by @jvonau.  Revised by @holta.  Now used by:
-#  roles/nodered/tasks/main.yml   w/ roles/nodered/meta/main.yml
-#  roles/pbx/tasks/main.yml       w/ roles/pbx/meta/main.yml (Asterisk/FreePBX)
-#  roles/sugarizer/tasks/main.yml w/ roles/sugarizer/meta/main.yml
-
-
-# 1. TEST IF Node.js ALEADY INSTALLED & WARN AS NEC
-
-# 2019-02-03: BELOW TESTS IF 'nodejs' VERSION IS ALREADY INSTALLED:
-# IF SO & THIS DOESN'T MATCH nodejs_version AS SET IN defaults_vars.yml
-# AND/OR local_vars.yml, INSTALL HALTS WITH AN EXPLANATION (PR #1447)
-
-# 2019-07-04: FOR A SOMEWHAT MORE MODERN "VERSION DETECTOR" SEE:
-# github.com/iiab/iiab/blob/master/roles/nextcloud/tasks/install.yml#L1-L40
-
-- name: Try to run 'nodejs -v' to get Node.js version
-  # 'node -v' doesn't work with older versions e.g. Ubuntu 16.04's nodejs 4.2.6
-  # Both below convert v10.15.1 to 10.x, but this is safer: (removes non-digits)
-  shell: nodejs -v | sed 's/[^0-9]*//' | sed 's/[^0-9].*/.x/'
-  #shell: nodejs -v | sed 's/^[vV]//' | sed 's/\..*/.x/'
-  register: nodejs_version_installed
-
-#- debug:
-#    var: nodejs_version_installed
-
-# When nodejs is NOT installed:
-# nodejs_version_installed.rc == 0    # Crazy with stderr below, "due to pipes"
-# nodejs_version_installed.stdout == ""
-# nodejs_version_installed.stderr == "/bin/sh: 1: nodejs: not found"
-# BOTH ABOVE (incl non-null stderr) are USED BELOW to confirm install is nec!
-
-#- name: "ENFORCE PRECONDITION: Stop installing (intentionally fail) IF an installed 'nodejs' version isn't {{ nodejs_version }}"
-#  fail:
-#    msg: >
-#      PLEASE REMOVE 'nodejs' VERSION {{ nodejs_version_installed.stdout }} AS
-#      IT DOES NOT MATCH THE REQUIRED nodejs_version: {{ nodejs_version }} --
-#      as set in /opt/iiab/iiab/vars/default_vars.yml and/or
-#      /etc/iiab/local_vars.yml -- then re-run this IIAB installer.
-#  when: nodejs_version_installed is defined and nodejs_version_installed.stdout != nodejs_version and nodejs_version_installed.stderr == ""
-
-# Forces < 12 or > 12 to be removed, ignored if file is absent
-- name: Remove /etc/apt/sources.list.d/nodesource.list if nodejs_version_installed.stdout is not {{ nodejs_version }}
-  file:
-    state: absent
-    path: /etc/apt/sources.list.d/nodesource.list
-  when: nodejs_version_installed is defined and nodejs_version_installed.stdout != nodejs_version and nodejs_version_installed.stdout != ""
-
-# BRUTAL but ensures consistency across OS's / distros like Raspbian Desktop & Ubermix that often include an older version of Node.js
-# Forces < 12 or > 12 to be uninstalled
-- name: ASK apt/yum/dnf TO REMOVE PRE-EXISTING Node.js {{ nodejs_version_installed.stdout }} (IF IT'S NOT {{ nodejs_version }})
-  package:
-    name: nodejs
-    state: absent
-  when: nodejs_version_installed is defined and nodejs_version_installed.stdout != nodejs_version and nodejs_version_installed.stdout != ""
-
-# Forces == 12
-- name: Warn if Node.js {{ nodejs_version}} already installed & might be updated
-  debug:
-    msg: "WARN: YOUR Node.js {{ nodejs_version }} MIGHT NOW BE UPDATED USING nodesource.com"
-  when: nodejs_version_installed is defined and nodejs_version_installed.stdout == nodejs_version
-
-
-# 2. INSTALL Node.js USING nodesource.com
-
-# 2019-02-12: Should not be nec, as stanza below it should overwrite
-# /etc/apt/sources.list.d/nodesource.list regardless!
-#
-#- name: Clear prior /etc/apt/sources.list.d/nodesource.list (permitting Node.js downgrade if nec)
-#  file:
-#    path: /etc/apt/sources.list.d/nodesource.list
-#    state: absent
-#  when: internet_available and is_debuntu
-
-- name: Set up Node.js {{ nodejs_version }} apt sources (debuntu)
-  shell: curl -sL https://deb.nodesource.com/setup_{{ nodejs_version }} | bash -
-  args:
-    warn: no
-    creates: /etc/apt/sources.list.d/nodesource.list
-  when: internet_available and is_debuntu
-  #when: internet_available and (is_debian_8 or is_debian_9 or is_ubuntu_16 or is_ubuntu_17)
-  # NOT NEC TO TEST FOR is_raspbian_8 OR is_raspbian_9 AS /opt/iiab/iiab/vars/<OS>.yml
-  # DEFINES THESE AS SUBSETS OF is_debian_8 OR is_debian_9 (FOR NOW!)
-
-# 2019-03-29: Above works on Debian 10 Buster pre-releases, but fails on Ubuntu
-# 19.04 Beta.  Comment it out for now, and manually run: "apt install npm" then
-# "npm install -g npm@latest" (all *SHOULD* be magically fixed by 2019-04-18 ?)
-
-# Forces update
-- name: Install latest Node.js {{ nodejs_version }} which includes /usr/bin/npm (debuntu)
-  package:
-    #name: nodejs={{ nodejs_version }}
-    name: nodejs
-    state: latest
-    #state: present
-  when: internet_available and is_debuntu
-  #when: internet_available and (is_debian_8 or is_debian_9 or is_ubuntu_16 or is_ubuntu_17)
-
-- name: Set up & install Node.js {{ nodejs_version }} which includes /usr/bin/npm (redhat)
-  shell: curl -sL https://rpm.nodesource.com/setup_{{ nodejs_version }} | bash -
-  args:
-    warn: no
-  when: internet_available and is_redhat
-
-
-# 2018-07-14: BOTH STEPS ABOVE TAKE TIME, but Raspbian (apt offers npm
-# 1.4.21) & Debian 9 (apt offers no npm!) STILL NEED the above
-# nodesource.com approach to get a version of npm that works with Sugarizer:
-# https://github.com/iiab/iiab/issues/798#issuecomment-404324530
-#
-# MORE POSITIVELY: this nodesource.com approach (brings in npm 5.6.0 with
-# nodejs 8.11.3 for now, to any OS) would also work on Ubuntu 18.04, and
-# might even bring about a sane consistency across mainline OS's?
-#
-# BUT FOR NOW: Ubuntu 18.04's apt (approach below) brings in npm 3.5.2,
-# which appears suffic "SO FAR"?  18.04's nodejs 8.10.0 is more reassuring!
-#
-# CRAZY IDEA: most versions of npm can upgrade themselves to the latest
-# (6.2.0 for now) using command "npm install -g npm", if that helps us in
-# future, e.g. TK's memory issue etc?  If so, be CAREFUL this puts npm
-# in /usr/local/bin on Ubuntu 18.04 -- unlike Ubuntu 16.04 and Raspbian
-# where it upgrades /usr/bin/npm in place:
-# https://askubuntu.com/questions/1036278/npm-is-incorrect-version-on-latest-ubuntu-18-04-installation
-
-# 2019-02-03: OLD WAY (PRIOR TO 2019) BELOW.  Since then, @m-anish helped
-# us standardize on the above nodesource.com approach i.e.
-# https://github.com/nodesource/distributions#debinstall ...across all
-# distros (so nodejs & npm always findable in /usr/bin, for Node-RED etc)
-
-# - name: Install packages nodejs {{ nodejs_version }} and npm (debuntu distros AFTER 2017, or other distros)
-#   package:
-#     name:
-#       - nodejs={{ nodejs_version }}    # Nec to change above from 'package:' to 'apt:' ?
-#       - npm
-#     state: latest
-#   when: internet_available and not (is_debian_8 or is_debian_9 or is_ubuntu_16 or is_ubuntu_17)
-
-# 2019-01-16: fyi Node.js 10.x became "LTS" on 2018-10-30 but distros are
-# holding back for now: certainly Ubuntu 18.04 and even Debian 10/Buster
-# ("testing" branch) both install Node.js 8.x (instead of 10.x).  While the
-# more bleeding-edge Debian Sid ("unstable" branch) does install Node.js 10.x
-#
-# This May Change: thanks all for running "apt -a list nodejs" on Buster's
-# daily builds @ www.debian.org/devel/debian-installer/ and Disco Dingo (Ubuntu
-# 19.04) https://launchpad.net/ubuntu/+source/nodejs to keep us informed!
-
-# 2019-03-29: Debian 10 Buster & Ubuntu 19.04 pre-releases made the jump
-# thankfully; currently both offer Node.js 10.15.2
-
-
-
-# 3. RECORD Node.js AS INSTALLED
-
-- name: "Set 'nodejs_installed: True'"
-  set_fact:
-    nodejs_installed: True
-
-- name: "Add 'nodejs_installed: True' to {{ iiab_state_file }}"
-  lineinfile:
-    path: "{{ iiab_state_file }}"    # /etc/iiab/iiab_state.yml
-    regexp: '^nodejs_installed'
-    line: 'nodejs_installed: True'
->>>>>>> a3585692
+    - option: nodejs_enabled
+      value: "{{ nodejs_enabled }}"