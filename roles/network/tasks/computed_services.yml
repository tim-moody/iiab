--- conflicted
+++ resolved
@@ -57,45 +57,6 @@
     option: "{{ item.option }}"
     value: "{{ item.value | string }}"
   with_items:
-<<<<<<< HEAD
-  - option: dansguardian_enabled
-    value: "{{ dansguardian_enabled }}"
-  - option: squid_enabled
-    value: "{{ squid_enabled }}"
-  - option: wondershaper_enabled
-    value: "{{ wondershaper_enabled }}"
-  - option: iiab_network_mode_applied
-    value: "{{ iiab_network_mode }}"
-  - option: dhcpd_enabled
-    value: "{{ dhcpd_enabled }}"
-  - option: dhcp_service2
-    value: "{{ dhcp_service2 }}"
-  - option: named_enabled
-    value: "{{ named_enabled }}"
-  - option: dnsmasq_enabled
-    value: "{{ dnsmasq_enabled }}"
-  - option: no_net_restart
-    value: "{{ no_net_restart }}"
-  - option: hostapd_enabled
-    value: "{{ hostapd_enabled }}"
-  - option: host_ssid
-    value: "{{ host_ssid }}"
-  - option: host_wifi_mode
-    value: "{{ host_wifi_mode }}"
-  - option: host_channel
-    value: "{{ host_channel }}"
-
-- name: Add 'network' variable 'current_client_channel' value if defined, to {{ iiab_ini_file }}
-  ini_file:
-    dest: "{{ iiab_ini_file }}"
-    section: network
-    option: "{{ item.option }}"
-    value: "{{ item.value | string }}"
-  with_items:
-    - option: client_wifi_channel
-      value: "{{ current_client_channel.stdout }}"
-  when: current_client_channel.stdout is defined
-=======
     #- option: squid_install
     #  value: "{{ squid_install }}"
     #- option: squid_enabled
@@ -128,4 +89,14 @@
       value: "{{ host_wifi_mode }}"
     - option: host_channel
       value: "{{ host_channel }}"
->>>>>>> eeb9ea15
+     
+- name: Add 'network' variable 'current_client_channel' value if defined, to {{ iiab_ini_file }}
+  ini_file:
+    dest: "{{ iiab_ini_file }}"
+    section: network
+    option: "{{ item.option }}"
+    value: "{{ item.value | string }}"
+  with_items:
+    - option: client_wifi_channel
+      value: "{{ current_client_channel.stdout }}"
+  when: current_client_channel.stdout is defined