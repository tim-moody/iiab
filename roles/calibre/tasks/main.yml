--- conflicted
+++ resolved
@@ -22,6 +22,12 @@
   with_items:
     - { src: 'calibre-serve.service.j2', dest: '/etc/systemd/system/calibre-serve.service', mode: '0644'}
     - { src: 'calibre.conf', dest: '/etc/{{ apache_config_dir }}', mode: '0644'}
+  register: calibre_config
+
+- name: Forcing systemd to reread configs
+  systemd:
+    daemon_reload: yes
+  when: calibre_config.changed
 
 # 2. STOP CALIBRE SERVICE IF IT EXISTS (REQUIRED FOR DB ACTIVITY...AND IF not calibre_enabled)
 
@@ -51,24 +57,8 @@
   include_tasks: create-db.yml
   when: not calibre_db.stat.exists
 
-# 4. WRAP UP: CALIBRE SERVICE, http://box/books ETC
+# 4. WRAP UP: ENABLE CALIBRE SERVICE, http://box/books ETC
 
-<<<<<<< HEAD
-=======
-- name: Create calibre-serve.service and calibre.conf
-  template:
-    backup: no
-    src: "{{ item.src }}"
-    dest: "{{ item.dest }}"
-    owner: root
-    group: root
-    mode: "{{ item.mode }}"
-  register: calibre_config
-  with_items:
-    - { src: 'calibre-serve.service.j2', dest: '/etc/systemd/system/calibre-serve.service', mode: '0644'}
-    - { src: 'calibre.conf', dest: '/etc/{{ apache_config_dir }}', mode: '0644'}
-
->>>>>>> 1512a82f
 # http://box:8080 & http://box:8080/mobile WORK BUT OTHER URL'S LIKE http://box/books ARE A MESS (BOOKS RARELY DISPLAY)
 - name: Create calibre.conf link for UNTESTED http://box/books etc (debuntu)
   file:
@@ -82,11 +72,6 @@
     dest: /etc/apache2/sites-enabled/calibre.conf
     state: absent
   when: (not calibre_enabled) and is_debuntu
-
-- name: Forcing systemd to reread configs
-  systemd:
-    daemon_reload: yes
-  when: calibre_config.changed
 
 - name: Enable Calibre service -- runs calibre-server by Kovid Goyal
   service:
