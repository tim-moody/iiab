--- conflicted
+++ resolved
@@ -1,8 +1,9 @@
-<<<<<<< HEAD
 - name: Check if /library/calibre/metadata.db exists
   stat:
     path: "{{ calibre_dbpath }}/metadata.db"
   register: calibre_db
+
+# INSTALL THE LATEST CALIBRE (calibre-server etc) ON ALL OS'S - RUNS IF /usr/bin/calibre-uninstall DOES NOT ALEADY EXIST
 
 - name: Install Calibre via calibre-installer.py
   include_tasks: installer.yml
@@ -12,68 +13,13 @@
   include_tasks: debs.yml
   when: not calibre_db.stat.exists and is_debian
 
+# CREATE CALIBRE DATABASE WITH A SAMPLE BOOK
+
 - name: Install Calibre - All
   include_tasks: config-db.yml
   when: not calibre_db.stat.exists
-=======
-- name: Download latest linux-installer.py from GitHub to calibre-installer.py
-# seems to work with just about any Linux, and deals with dependencies
-  get_url:
-    url: "{{ calibre_src_url }}"
-    dest: "{{ downloads_dir }}/calibre-installer.py"
-    mode: 0755
-    force: yes
-    backup: yes
-  register: calibre_download_output
-  when: internet_available
 
-# ALWAYS DEFINED, DESPITE get_url DOCUMENTATION CLAIM...
-# - debug:
-#     msg: "{{ calibre_download_output.src }}"
-#
-# DEFINED ONLY WHEN /opt/iiab/downloads/calibre-installer.py CHANGES
-# - debug:
-#    msg: "{{ calibre_download_output.backup_file }}"
-
-# OOPS BAD IDEA: changes in https://github.com/kovidgoyal/calibre/commits/master/setup/linux-installer.py are not sync'd with Calibre releases!
-# - name: FORCE AN UPGRADE IF calibre-installer.py HAS CHANGED, IF SO ORIGINAL IS SAVED TO {{ calibre_download_output.backup_file }}
-#   file:
-#     path: /usr/bin/calibre-uninstall
-#     state: absent
-#   when: calibre_download_output.backup_file is defined
-
-- name: Check if calibre-installer.py exists in /opt/iiab/downloads
-  stat:
-    path: "{{ downloads_dir }}/calibre-installer.py"
-  register: calib_inst
-
-- name: Check if calibre-uninstall exists in /usr/bin
-  stat:
-    path: "/usr/bin/calibre-uninstall"
-  register: calib_uninst
-
-- name: FAIL (force Ansible to exit) IF /opt/iiab/downloads/calibre-installer.py doesn't exist OR needed Internet connection is missing
-# meta: end_play
-  fail:
-    msg: "{{ downloads_dir }}/calibre-installer.py and an Internet connection are REQUIRED in order to install Calibre!"
-  when: (not calib_inst.stat.exists) or (not internet_available and not calib_uninst.stat.exists)
-
-# INSTALL THE LATEST CALIBRE (calibre-server etc) ON ALL OS'S - RUNS IF /usr/bin/calibre-uninstall DOES NOT ALEADY EXIST
-
-- name: Run calibre-installer.py to install Calibre programs into /usr/bin - MANUALLY REMOVE /usr/bin/calibre-uninstall TO FORCE calibre-installer.py TO REINSTALL/UPGRADE HERE!
-  shell: "{{ downloads_dir }}/calibre-installer.py >> /dev/null"
-  args:
-    creates: /usr/bin/calibre-uninstall
-  when: internet_available
-
-# - name: Install Calibre (OS's other than CentOS)
-# # the fedora rpm arm version, though older, takes care of dependencies, and exists
-#   package: name={{ item }}
-#            state=present
-#   with_items:
-#     - calibre
-#   when: calibre_install and ansible_distribution != 'CentOS'
->>>>>>> 65f55ae3
+# WRAP UP CALIBRE INSTALLATION
 
 - name: Create calibre-serve.service and calibre.conf
   template:
@@ -86,10 +32,6 @@
   with_items:
     - { src: 'calibre-serve.service.j2', dest: '/etc/systemd/system/calibre-serve.service', mode: '0644'}
     - { src: 'calibre.conf', dest: '/etc/{{ apache_config_dir }}', mode: '0644'}
-<<<<<<< HEAD
-  when: calibre_enabled
-=======
->>>>>>> 65f55ae3
 
 # http://box:8080 & http://box:8080/mobile WORK BUT OTHER URL'S LIKE http://box/books ARE A MESS (BOOKS RARELY DISPLAY)
 - name: Create calibre.conf link for UNTESTED http://box/books etc (debuntu)
@@ -97,52 +39,7 @@
     src: /etc/apache2/sites-available/calibre.conf
     dest: /etc/apache2/sites-enabled/calibre.conf
     state: link
-<<<<<<< HEAD
-  when: calibre_enabled and is_debuntu
-=======
   when: is_debuntu
-
-# CREATE CALIBRE DATABASE WITH A SAMPLE BOOK
-
-- name: Disable Calibre service -- stops calibre-server by Kovid Goyal
-  service:
-    name: calibre-serve
-    enabled: no
-    state: stopped
-
-- name: Create /library/calibre (mandatory since Calibre 3.x)
-  file:
-    path: "{{ calibre_dbpath }}"
-    state: directory
-    mode: 0755
-
-- name: Check if sample book exists in /opt/iiab/downloads
-  stat:
-    path: "{{ content_base }}/downloads/{{ calibre_sample_book }}"
-  register: sample_bk
-
-- name: Download sample book (mandatory since Calibre 3.x)
-  get_url:
-    url: "{{ iiab_download_url }}/{{ calibre_sample_book }}"
-    dest: "{{ content_base }}/downloads"
-  when: internet_available and not sample_bk.stat.exists
-
-- name: Check if sample book exists in /opt/iiab/downloads
-  stat:
-    path: "{{ content_base }}/downloads/{{ calibre_sample_book }}"
-  register: sample_bk
-
-- name: Check if /library/calibre/metadata.db exists
-  stat:
-    path: "{{ calibre_dbpath }}/metadata.db"
-  register: calibre_db
-
-- name: Incorporate sample book into Calibre DB (mandatory since Calibre 3.x)
-  shell: "calibredb add {{ content_base }}/downloads/{{ calibre_sample_book }} --with-library {{ calibre_dbpath }}"
-  when: sample_bk.stat.exists and not calibre_db.stat.exists
-
-# WRAP UP CALIBRE INSTALLATION
->>>>>>> 65f55ae3
 
 - name: Enable Calibre service -- runs calibre-server by Kovid Goyal
   service:
@@ -153,7 +50,6 @@
     #poll: 5
   when: calibre_enabled
 
-<<<<<<< HEAD
 #- name: Remove calibre.conf link if disabled (debuntu)
 #  file:
 #    dest: /etc/apache2/sites-enabled/calibre.conf
@@ -165,13 +61,6 @@
 #           enabled=no
 #           state=stopped
 #  when: not calibre_enabled
-=======
-# - name: Disable Calibre service -- stops calibre-server by Kovid Goyal
-#   service: name=calibre-serve
-#            enabled=no
-#            state=stopped
-#   when: not calibre_enabled
->>>>>>> 65f55ae3
 
 - name: Add 'calibre-serve' to service list
   ini_file:
