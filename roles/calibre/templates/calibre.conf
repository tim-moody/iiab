--- conflicted
+++ resolved
@@ -1,7 +1,6 @@
-<<<<<<< HEAD
 ProxyPass /{{ calibre_web_path }}  http://localhost:{{ calibre_port }}
 ProxyPassReverse /{{ calibre_web_path }}  http://localhost:{{ calibre_port }}
-=======
+
 # http://box/books mnemonic for English speakers
 ProxyPass /books http://localhost:{{ calibre_port }}
 ProxyPassReverse /books http://localhost:{{ calibre_port }}
@@ -16,5 +15,4 @@
 
 # http://box/livres mnemonic for French speakers
 ProxyPass /livres http://localhost:{{ calibre_port }}
-ProxyPassReverse /livres http://localhost:{{ calibre_port }}
->>>>>>> da1856c7
+ProxyPassReverse /livres http://localhost:{{ calibre_port }}