--- conflicted
+++ resolved
@@ -3,12 +3,13 @@
 APT_PATH=/usr/bin    # Avoids problematic /usr/local/bin/apt on Linux Mint
 CURR_VER="undefined"    # Ansible version you currently have installed
 GOOD_VER="2.9.6"    # For XO laptops (pip install) & CentOS (yum install rpm)
-# On other OS's we attempt the latest from PPA, which might be more recent
+# On most/other OS's we install the latest (likely more recent!) from PPA:
+# https://launchpad.net/~ansible/+archive/ubuntu/ansible
 
 export DEBIAN_FRONTEND=noninteractive
 
 echo -e "\n\nYOU ARE RUNNING: /opt/iiab/iiab/scripts/ansible (TO INSTALL ANSIBLE)"
-echo -e 'Alternative:     /opt/iiab/iiab/scripts/ansible-2.8.x ("Slow Food")\n'
+#echo -e 'Alternative:     /opt/iiab/iiab/scripts/ansible-2.8.x ("Slow Food")\n'
 
 echo -e "RECOMMENDED PREREQUISITES:"
 echo -e "(1) Verify you're online"
@@ -67,20 +68,14 @@
 elif [ -f /etc/debian_version ]; then    # Includes Debian, Ubuntu & Raspbian
     if ! grep -q focal /etc/os-release; then
         echo -e "\napt update; install dirmngr; PPA to /etc/apt/sources.list.d/iiab-ansible.list\n"
-<<<<<<< HEAD
         $APT_PATH/apt update
         $APT_PATH/apt -y install dirmngr
-        echo "deb http://ppa.launchpad.net/ansible/ansible/ubuntu bionic main" \
-=======
-        apt update
-        apt -y install dirmngr
         #echo "deb http://ppa.launchpad.net/ansible/ansible/ubuntu bionic main" \
-        # > /etc/apt/sources.list.d/iiab-ansible.list
+        #    > /etc/apt/sources.list.d/iiab-ansible.list
 
         # 2020-08-20: TEMP WORKAROUND (REVERT TO ANSIBLE 2.9.6) MITIGATING #2481 (Ansible 2.9.12 and 2.10.0's 666-TO-600 file permissions problem). This installs 2.9.6-1ppa~disco onto RaspiOS, from https://launchpad.net/~ansible/+archive/ubuntu/ansible
         echo "deb http://ppa.launchpad.net/ansible/ansible/ubuntu disco main" \
->>>>>>> 3f1da6c8
-         > /etc/apt/sources.list.d/iiab-ansible.list
+            > /etc/apt/sources.list.d/iiab-ansible.list
 
         echo -e '\nIF YOU FACE ERROR "signatures couldn'"'"'t be verified because the public key is not available" THEN REPEATEDLY RE-RUN "sudo apt-key adv --keyserver hkp://keyserver.ubuntu.com:80 --recv-keys 93C4A3FD7BB9C367"\n'
         apt-key adv --keyserver hkp://keyserver.ubuntu.com:80 --recv-keys 93C4A3FD7BB9C367
