--- conflicted
+++ resolved
@@ -1,11 +1,7 @@
 #!/bin/bash -e
 
 CURR_VER="undefined"    # Ansible version you currently have installed
-<<<<<<< HEAD
-GOOD_VER="2.7.3"    # For XO laptops (pip install) & CentOS (yum install rpm)
-=======
 GOOD_VER="2.7.2"    # For XO laptops (pip install) & CentOS (yum install rpm)
->>>>>>> 795ea2a4
 # On other OS's we attempt the latest from PPA, which might be more recent
 
 export DEBIAN_FRONTEND=noninteractive
