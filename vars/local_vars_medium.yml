# This is local_vars_medium.yml -- copy it to /etc/iiab/local_vars.yml then...
# modify variables below, to override /opt/iiab/iiab/vars/default_vars.yml

# PLZ READ http://wiki.laptop.org/go/IIAB/local_vars.yml AND http://FAQ.IIAB.IO
# Orig Idea: branch github.com/xsce/xsce-local for your deployment/community


# Ansible's default timeout for "get_url:" downloads (10 seconds) often fails
download_timeout: 200

# Languages (for Apache)
default_language: en
language_priority: en es fr

# Set iiab_admin_user_install: False if you don't want iiab_admin_user & wheel
# group auto-created in roles/iiab-admin/tasks/main.yml (hence disabling sudo-
# checks/warnings of published passwds like pi/raspberry & iiab-admin/g0adm1n).
iiab_admin_user_install: True
# If iiab_admin_user_install: False, set iiab_admin_user (below) to an existing
# Linux user that has sudo access, for login to Admin Console http://box/admin
iiab_admin_user: iiab-admin
# Password hash to be used if Ansible creates the above user:
iiab_admin_pwd_hash: $6$xsce51$D.IrrEeLBYIuJkGDmi27pZUGOwPFp98qpl3hxMwWV4hXigFGmdSvy3s/j7tn6OnyTTLmlV7SsN0lCUAFzxSop.
# Obtain a password hash - NEW MORE SECURE WAY:
#    python3 -c 'import crypt; print(crypt.crypt("<plaintext>", crypt.mksalt(crypt.METHOD_SHA512)))'
# Obtain a password hash - OLD WAY:
#    python -c 'import crypt; print crypt.crypt("<plaintext>", "$6$<salt>")'

iiab_hostname: box
iiab_domain: lan

# Homepage: set to /home or /wordpress or /mediawiki or /wiki (for DokuWiki)
iiab_home_url: /home

# Raspbian requires WiFi country since March 2018.  Please set it here:
host_country_code: US
host_ssid: "Internet in a Box"
host_wifi_mode: g
host_channel: 6
hostapd_secure: False
hostapd_password: changeme

# Enables "campus access" to kiwix (3000), kalite (8008) & calibre (8010 or
# 8080) on WAN side of server. See network/templates/gateway/iiab-gen-iptables
# within github.com/iiab/iiab/blob/master/roles/
services_externally_visible: True

# Make this True if client machines should have access to WAN/Internet:
iiab_gateway_enabled: False

dhcpd_install: False
dhcpd_enabled: False

# named (BIND)
named_install: False
named_enabled: False

# dnsmasq - handles DHCP and DNS
dnsmasq_install: True
dnsmasq_enabled: True

# Enable AFTER installing IIAB!  Then run "cd /opt/iiab/iiab; ./iiab-network"
dns_jail_enabled: False

# Python-based Captive Portal, that @m-anish & @jvonau experimented with in
# July 2018 (https://github.com/iiab/iiab/pull/870) and that @georgejhunt
# extensively refined later in 2018 (PRs #1179, #1300, #1327).
captive_portal_install: True
captive_portal_enabled: True
# In a pinch, disable Captive Portal using instructions in http://FAQ.IIAB.IO

# Set to "False" if you want to revert to the older Dynamic Menuing system
# (prior to IIAB 6.7, this had used https://github.com/iiab/iiab-menu)
js_menu_install: True

# Unmaintained as of October 2017: https://github.com/iiab/iiab/pull/382
# wondershaper_install: False
# wondershaper_enabled: False


# 1-PREP

# roles/sshd & roles/iiab-admin run here
# SEE IIAB-ADMIN VARIABLES NEAR TOP OF THIS FILE:
# e.g. iiab_admin_user_install, iiab_admin_user, iiab_admin_pwd_hash

# SECURITY WARNING: See http://wiki.laptop.org/go/IIAB/Security
openvpn_install: True
openvpn_enabled: False
# Set /etc/iiab/openvpn_handle in advance here:
openvpn_handle: ""
# The following seems necessary on CentOS:
# openvpn_cron_enabled: True


# 2-COMMON

# exFAT_enabled: True is auto-enabled in roles/2-common/tasks/packages.yml
# as set in 0-init/defaults/main.yml AND 0-init/tasks/main.yml

# /usr/libexec/iiab-startup.sh is much like autoexec.bat & /etc/rc.local
# It's put in place by 2-common/tasks/iiab-startup.yml at the end of Stage 2.


# 3-BASE-SERVER

# Make this False to disable http://box/common/services/power_off.php button:
apache_allow_sudo: True
# For schools that use WordPress and/or Moodle intensively, see iiab/iiab #1147
# WARNING: Enabling this might cause excess use of RAM/disk or other resources!
apache_high_php_limits: False
# SEE ALSO VARIABLES NEAR TOP OF THIS FILE: default_language, language_priority

# roles/mysql runs here (mandatory)


# 4-SERVER-OPTIONS

# DNS prep (dnsmasq, named &/or dhcpd) run here.  The full network stage runs
# after 9-LOCAL-ADDONS (or manually run "cd /opt/iiab/iiab; ./iiab-network")

squid_install: False
squid_enabled: False

# DansGuardian REQUIRES Squid (above) be installed & enabled
dansguardian_install: False
dansguardian_enabled: False

# PostgreSQL - auto-installed by Moodle and/or Pathagar - no need to touch!
postgresql_install: False
postgresql_enabled: False

# Unmaintained
# authserver_install: False
# authserver_enabled: False

# Common UNIX Printing System (CUPS)
cups_install: False
cups_enabled: False

# At Your Own Risk: take a security audit seriously before deploying this
samba_install: False
samba_enabled: False

# Show entire contents of USB sticks/drives (at http://box/usb)
iiab_usb_lib_show_all: True


# 5-XO-SERVICES

# Lesser-supported XO services need additional testing.  Please contact
# http://lists.laptop.org/pipermail/server-devel/ if you're able to help test.

# xo_services_install: False
# xo_services_enabled: False

# activity_server_install: False
# activity_server_enabled: False

# Please instead consider 'ejabberd' in Stage 6-GENERIC-APPS below
# ejabberd_xs_install: False
# ejabberd_xs_enabled: False

# Change calibre_port from 8080 to 8010 below, if you enable idmgr
# idmgr_install: False
# idmgr_enabled: False


# 6-GENERIC-APPS

dokuwiki_install: False
dokuwiki_enabled: False

mediawiki_install: False
mediawiki_enabled: False

elgg_install: True
elgg_enabled: True

ejabberd_install: False
ejabberd_enabled: False

<<<<<<< HEAD
gitea_install: True
gitea_enabled: False
=======
# Lokole (email for rural communities) from https://ascoderu.ca
lokole_install: False
lokole_enabled: False

# MQTT pub-sub broker for IoT on Raspberry Pi etc
mosquitto_install: False
mosquitto_enabled: False

# Flow-based visual programming for wiring together IoT hardware devices etc
nodered_install: False
nodered_enabled: False
>>>>>>> 2a103d0f

nextcloud_install: True
nextcloud_enabled: True

# A full-featured PBX (for rural telephony, etc) based on Asterisk and FreePBX.
# Works on Ubuntu 18.04, Debian 9. Experimental on Rasp/RPi 3. Uses Node.js 10.x
pbx_install: False
pbx_enabled: False
asterisk_chan_dongle: False

# If using WordPress intensively, set apache_high_php_limits in 3-BASE-SERVER
wordpress_install: True
wordpress_enabled: True


# 7-EDU-APPS

# KA Lite - SEE THE "Transmission" BITTORRENT DOWNLOADER FURTHER BELOW, TO INSTALL THOUSANDS OF VIDEOS
kalite_install: True
kalite_enabled: True
# Unused in 2018; but remains as placeholder for Fedora 18 legacy (XO laptops)
kalite_cron_enabled: True

kolibri_install: False
kolibri_enabled: False

kiwix_install: True
kiwix_enabled: True

# Warning: Moodle is a serious LMS, that takes a while to install
moodle_install: False
moodle_enabled: False
# If using Moodle intensively, set apache_high_php_limits in 3-BASE-SERVER

# Might stall MongoDB on Power Failure: github.com/xsce/xsce/issues/879
# Sugarizer 1.0.1+ strategies to solve? github.com/iiab/iiab/pull/957
sugarizer_install: True
sugarizer_enabled: True


# 8-MGMT-TOOLS

# BitTorrent downloader for large Content Packs etc
transmission_install: True
transmission_enabled: True
# A. Uncomment language(s) to download KA Lite videos to /library/transmission
#    using http://pantry.learningequality.org/downloads/ka-lite/0.17/content/
transmission_kalite_languages:
  #- english
  #- french
  #- hindi
  #- portugal-portuguese
  #- brazilian-portuguese
  #- spanish
  #- swahili
# B. Monitor BitTorrent downloads at http://box:9091 using Admin/changeme
#    until the download is confirmed complete (can take hours if not days!)
# C. Carefully move all videos/thumbnails into /library/ka-lite/content
#    (DO NOT OVERWRITE SUBFOLDERS assessment, locale, srt !)
# D. Log in to KA Lite at http://box:8008/updates/videos/ using Admin/changeme
#    then click "Scan content folder for videos" (can take many minutes!)
# E. READ "KA Lite Administration: What tips & tricks exist?" AT http://FAQ.IIAB.IO

awstats_install: True
awstats_enabled: True

monit_install: False
monit_enabled: False

munin_install: True
munin_enabled: True

# Handy for maintaining tables, but DANGEROUS if not locked down
phpmyadmin_install: False
phpmyadmin_enabled: False

vnstat_install: True
vnstat_enabled: True


# 9-LOCAL-ADDONS

# Calibre E-Book Library
# WARNING: CALIBRE INSTALLS GRAPHICAL LIBRARIES SIMILAR TO X WINDOWS & OPENGL
# ON (HEADLESS, SERVER, LITE) OS'S THAT DON'T ALREADY HAVE THESE INSTALLED.
calibre_install: False
calibre_enabled: False
# Change calibre_port to 8010 if you're using XO laptops needing above idmgr ?
calibre_port: 8080
# Change calibre to XYZ to add your own mnemonic URL like: http://box/XYZ
calibre_web_path: calibre  #NEEDS WORK: https://github.com/iiab/iiab/issues/529
# Avoid collisions with calibreweb_url: below!

# WARNING: Calibre-Web (below) depends on Calibre's own /usr/bin/ebook-convert
# program, so we recommend you also install Calibre (above!)

# Calibre-Web alternative to Calibre, offers a clean/modern UX
calibreweb_install: True
calibreweb_enabled: True
calibreweb_port: 8083    # PORT VARIABLE HAS NO EFFECT (as of January 2019)
# http://box/books works.  Add {box/libros, box/livres, box/livros, box/liv} etc?
calibreweb_url: /books
calibreweb_home: "{{ content_base }}/calibre-web"    # /library/calibre-web

# Minetest is an open source clone of the Minecraft building blocks game
minetest_install: False
minetest_enabled: False


# CONSIDER THESE 2 NEW OPENSTREETMAP (OSM) APPROACHES INSTEAD, AS OF 2018:
# - http://download.iiab.io/content/OSM/vector-tiles/
# - http://oer2go.org/viewmod/en-worldmap-10
#
# DOWNLOAD EITHER OSM MANUALLY, OR BETTER YET TRY IIAB'S ADMIN CONSOLE:
#   http://box/admin -> Install Content -> Get OER2GO(RACHEL) Modules
#
# Unmaintained
# osm_install: False
# osm_enabled: False

# Unmaintained (better to install from http://teamviewer.com or prep scripts at http://download.iiab.io)
# teamviewer_install: False
# teamviewer_enabled: False

# Unmaintained
# docker_install: False
# docker_enabled: False

# Unmaintained
# schooltool_install: False
# schooltool_enabled: False

# Unmaintained
# debian_schooltool_install: False
# debian_schooltool_enabled: False

# Unmaintained (consider Calibre or Calibre-Web above?)
# pathagar_install: False
# pathagar_enabled: False

# Unmaintained
# sugar_stats_install: False
# sugar_stats_enabled: False

# Unmaintained
# xovis_install: False
# xovis_enabled: False<|MERGE_RESOLUTION|>--- conflicted
+++ resolved
@@ -180,10 +180,9 @@
 ejabberd_install: False
 ejabberd_enabled: False
 
-<<<<<<< HEAD
 gitea_install: True
 gitea_enabled: False
-=======
+
 # Lokole (email for rural communities) from https://ascoderu.ca
 lokole_install: False
 lokole_enabled: False
@@ -195,7 +194,6 @@
 # Flow-based visual programming for wiring together IoT hardware devices etc
 nodered_install: False
 nodered_enabled: False
->>>>>>> 2a103d0f
 
 nextcloud_install: True
 nextcloud_enabled: True
