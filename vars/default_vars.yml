# DO NOT MODIFY THIS FILE!  CHANGES WILL BE LOST WHEN "git pull" IS RUN!
# PUT YOUR CUSTOMIZATIONS HERE: /etc/iiab/local_vars.yml
# READ "What is local_vars.yml and how do I customize it?" IN http://FAQ.IIAB.IO

# By convention we use True/False to indicate boolean values.

# Configuration Files
iiab_local_vars_file: /etc/iiab/local_vars.yml
iiab_env_file: /etc/iiab/iiab.env
iiab_ini_file: /etc/iiab/iiab.ini

iiab_base: /opt/iiab
iiab_dir: "{{ iiab_base }}/iiab"
pip_packages_dir: "{{ iiab_base }}/pip-packages"
yum_packages_dir: "{{ iiab_base }}/yum-packages"
downloads_dir: "{{ iiab_base }}/downloads"
iiab_download_url: http://download.iiab.io/packages

content_base: "/library"
doc_base: "{{ content_base }}/www"
doc_root: "{{ doc_base }}/html"

# Ansible's default timeout for "get_url:" downloads (10 seconds) often fails
download_timeout: 200

# Languages (for Apache)
default_language: en
language_priority: en es fr

# Set iiab_admin_user_install: False if you don't want iiab_admin_user & wheel
# group auto-created in roles/iiab-admin/tasks/main.yml (hence disabling sudo-
# checks/warnings of published passwds like pi/raspberry & iiab-admin/g0adm1n).
iiab_admin_user_install: True
# If iiab_admin_user_install: False, set iiab_admin_user (below) to an existing
# Linux user that has sudo access, for login to Admin Console http://box/admin
iiab_admin_user: iiab-admin
iiab_admin_published_pwd: g0adm1n    # For live checks/alerts of published pwds
# Password hash to override above, if Ansible creates above user:
iiab_admin_pwd_hash: $6$xsce51$D.IrrEeLBYIuJkGDmi27pZUGOwPFp98qpl3hxMwWV4hXigFGmdSvy3s/j7tn6OnyTTLmlV7SsN0lCUAFzxSop.
# Obtain a password hash - NEW MORE SECURE WAY:
#    python3 -c 'import crypt; print(crypt.crypt("<plaintext>", crypt.mksalt(crypt.METHOD_SHA512)))'
# Obtain a password hash - OLD WAY:
#    python -c 'import crypt; print crypt.crypt("<plaintext>", "$6$<salt>")'

# Time Zone (php needs timezone to be set)
local_tz: "{{ ansible_date_time.tz }}"

# Read https://github.com/iiab/iiab/wiki/IIAB-Networking
# Also readable offline @ http://box/info/IIAB-Networking.html

# NETWORK PARAMETERS FOLLOW ACROSS THE NEXT 100 LINES, as enabled by Ansible's
# NETWORK role (/opt/iiab/iiab/roles/network/*) in 4-SERVER-OPTIONS below.
# SEE ALSO: /opt/iiab/iiab/roles/network/defaults/main.yml

# The following variable may be useful in debugging
disregard_network: False  # use cache or error out if cache does not exist

iiab_hostname: box
iiab_domain: lan
lan_ip: 172.18.96.1
lan_netmask: 255.255.224.0

# Homepage: set to /home or /wordpress or /mediawiki or /wiki (for DokuWiki)
iiab_home_url: /home

# Internal Wi-Fi Access Point
# Values are used if there is an internal Wi-Fi adapter and hostapd is enabled
# The platform variable adapts install to specific hardware (raspberry pi=rpi2)
# Raspbian req WiFi country since March 2018.  CHANGE IT IN /etc/iiab/local_vars.yml
host_country_code: US
host_ssid: "Internet in a Box"
host_wifi_mode: g
host_channel: 6
hostapd_secure: False
hostapd_password: changeme
hostapd_enabled: True
# Above is forcibly set to False (in roles/network/tasks/main.yml) if IIAB is
# being WiFi-installed (run "iiab-hotspot-on" AFTER ./iiab-install completes
# and content is downloaded, to enable the internal WiFi Access Point / AP!)
reboot_to_AP: False
# For those installing IIAB over WiFi: "reboot_to_AP: True" overrides the above
# detection of WiFi-as-gateway, forcing "hostapd_enabled: True" regardless.

# Gateway mode
iiab_lan_enabled: True
iiab_wan_enabled: True
ssh_port: 22
# Ties in what the user populated in the GUI for static WAN IP address info:
gui_wan: True
adm_cons_force_ssl: False
adm_cons_allow_downloads: False

# Enables "campus access" to kiwix (3000), kalite (8008) & calibre (8010 or
# 8080) on WAN side of server. See network/templates/gateway/iiab-gen-iptables
# within github.com/iiab/iiab/blob/master/roles/
services_externally_visible: True

# Gateway and Filters
# Most all implementations use "iiab_gateway_enabled: False" within
# local_vars.yml as they cannot afford Internet access for students
# and teachers, and the many associated IT/support/training costs.
iiab_gateway_enabled: False
gw_squid_whitelist: False
gw_block_https: False

dhcpd_install: False
dhcpd_enabled: False

# named (BIND)
named_install: False
named_enabled: False
block_DNS: False

# dnsmasq - handles DHCP and DNS
dnsmasq_install: True
dnsmasq_enabled: True

# Enable in local_vars.yml AFTER installing IIAB!  Then run "cd /opt/iiab/iiab; ./iiab-network"
dns_jail_enabled: False

# Python-based Captive Portal, that @m-anish & @jvonau experimented with in
# July 2018 (https://github.com/iiab/iiab/pull/870) and that @georgejhunt
# extensively refined later in 2018 (PRs #1179, #1300, #1327).
captive_portal_install: False
captive_portal_enabled: False
captive_portal_port: 9090
# In a pinch, disable Captive Portal using instructions in http://FAQ.IIAB.IO

# Set to "False" if you want to revert to the older Dynamic Menuing system
# (prior to IIAB 6.7, this had used https://github.com/iiab/iiab-menu)
js_menu_install: True

# Unmaintained as of October 2017: https://github.com/iiab/iiab/pull/382
wondershaper_install: False
wondershaper_enabled: False

# Intended for developers: ONLY CHANGE THESE IF YOU KNOW WHAT YOU ARE DOING
# The following 2 override the detection when not "auto"
user_wan_iface: auto
user_lan_iface: auto
wan_ip: dhcp
wan_netmask:
wan_gateway:
wan_nameserver:


# Parameters for Aggregate Roles
# Each Role should have the following variables which are either True or False:
#   <role-name>_install
#   <role-name>_enabled

# Past convention had been to install everything in all aggregate roles (stages)
# And to enable everything in 1-PREP, 2-COMMON, and 3-BASE-SERVER


# 1-PREP

sshd_enabled: True

# roles/iiab-admin runs here
# SEE IIAB-ADMIN VARIABLES NEAR TOP OF THIS FILE: e.g. iiab_admin_user_install,
# iiab_admin_user, iiab_admin_published_pwd, iiab_admin_pwd_hash

openvpn_install: True
openvpn_enabled: False
# For /etc/iiab/openvpn_handle
openvpn_handle: ""
# cron seems necessary on CentOS:
openvpn_cron_enabled: False
# General OpenVPN settings
openvpn_server: xscenet.net
openvpn_server_virtual_ip: 10.8.0.1
openvpn_server_port: 1194


# 2-COMMON

# Auto-enabled in roles/2-common/tasks/packages.yml as set in
# 0-init/defaults/main.yml AND 0-init/tasks/main.yml :
exFAT_enabled: True

# /usr/libexec/iiab-startup.sh is much like autoexec.bat & /etc/rc.local
# It's put in place by 2-common/tasks/iiab-startup.yml at the end of Stage 2.


# 3-BASE-SERVER

# Make this False to disable http://box/common/services/power_off.php button:
apache_allow_sudo: True
# For schools that use WordPress and/or Moodle intensively, see iiab/iiab #1147
# WARNING: Enabling this might cause excess use of RAM/disk or other resources!
apache_high_php_limits: False
# SEE ALSO VARIABLES NEAR TOP OF THIS FILE: default_language, language_priority

# MySQL MANDATORY - THESE SETTINGS HAVE NO EFFECT - SEE roles/1-prep/tasks/computed_vars.yml, roles/mysql/tasks/main.yml
mysql_install: True
mysql_enabled: True
# mysql_root_password: $6$iiab51$3ICIW0CLWxxMW2a3yrHZ38ukZItD5tcadL4rWcE9D.qIGStxhh8rRsaSxoj3b.MYxI/VRDNjpzSYK/V6zkWFI0
mysql_root_password: fixmysql


# 4-SERVER-OPTIONS

# DNS prep (dnsmasq, named &/or dhcpd) run here.  The full network stage runs
# after 9-LOCAL-ADDONS (or manually run "cd /opt/iiab/iiab; ./iiab-network")

squid_install: False
squid_enabled: False

# DansGuardian REQUIRES Squid (above) be installed & enabled
dansguardian_install: False
dansguardian_enabled: False

# PostgreSQL auto-installed by Moodle &/or Pathagar as nec, no need to touch!
# roles/1-prep/tasks/computed_vars.yml, roles/4-server-options/tasks/main.yml
postgresql_install: False
postgresql_enabled: False

# Unmaintained
# authserver_install: False
# authserver_enabled: False

# Common UNIX Printing System (CUPS)
cups_install: False
cups_enabled: False
cups_port: 631

# Samba. Take a security audit seriously before deploying this.
samba_install: False
samba_enabled: False

# usb-lib
usb_lib_install: True
usb_lib_enabled: True
# Show entire contents of USB sticks/drives (at http://box/usb)
iiab_usb_lib_show_all: True

# Toggle iiab-refresh-wiki-docs scraping for offline docs (http://box/info)
nodocs: False


# 5-XO-SERVICES

# Lesser-supported XO services need additional testing.  Please contact
# http://lists.laptop.org/pipermail/server-devel/ if you're able to help test.

xo_services_install: False
xo_services_enabled: False

activity_server_install: False
activity_server_enabled: False

# Please instead consider 'ejabberd' in Stage 6-GENERIC-APPS below
ejabberd_xs_install: False
ejabberd_xs_enabled: False

# Change calibre_port from 8080 to 8010 below, if you enable idmgr
idmgr_install: False
idmgr_enables: False


# 6-GENERIC-APPS

dokuwiki_install: False
dokuwiki_enabled: False

mediawiki_install: False
mediawiki_enabled: False

elgg_install: False
elgg_enabled: False
# elgg_mysql_password: $6$iiab51$jeTwnATcbaa92xo0QBTgjLBU.5aVDDrbKeNyyC99R/TAWz6pvfzj.L7lfnOVVjD78nxqT.gkNn6XZmuRV0W3o1
elgg_mysql_password: elgg4kids

ejabberd_install: False
ejabberd_enabled: False

<<<<<<< HEAD
# Gitea
gitea_install: False
gitea_enabled: False

# Nextcloud
nextcloud_install: True
=======
# Lokole (email for rural communities) from https://ascoderu.ca
lokole_install: False
lokole_enabled: False

# MQTT pub-sub broker for IoT on Raspberry Pi etc
mosquitto_install: False
mosquitto_enabled: False
mosquitto_port: 1883

# Node.js version used by roles/nodejs/tasks/main.yml for 3 roles:
# nodered (Node-RED), pbx (Asterix, FreePBX) & sugarizer (Sugarizer)
nodejs_version: 10.x    # was 8.x until 2019-02-02

# Flow-based visual programming for wiring together IoT hardware devices etc
nodered_install: False
nodered_enabled: False
nodered_port: 1880
nodered_web_path: nodered

nextcloud_install: False
>>>>>>> 2a103d0f
nextcloud_enabled: False

# A full-featured PBX (for rural telephony, etc) based on Asterisk and FreePBX.
# Works on Ubuntu 18.04, Debian 9. Experimental on Rasp/RPi 3. Uses Node.js 10.x
pbx_install: False
pbx_enabled: False
asterisk_chan_dongle: False
pbx_signaling_ports_chan_sip: "5160:5161"
pbx_signaling_ports_chan_pjsip: "5060"
pbx_data_ports: "10000:20000"

# If using WordPress intensively, set apache_high_php_limits in 3-BASE-SERVER
wordpress_install: False
wordpress_enabled: False


# 7-EDU-APPS

# KA Lite - SEE THE "Transmission" BITTORRENT DOWNLOADER FURTHER BELOW, TO INSTALL THOUSANDS OF VIDEOS
kalite_install: True
kalite_enabled: False
kalite_server_port: 8008
kalite_root: "/library/ka-lite"
# Unused in 2018; but remain as placeholders for Fedora 18 legacy (XO laptops)
kalite_cron_enabled: False
kalite_user: kalite
kalite_password_hash: $6$<salt>$KHET0XRRsgAY.wOWyTOI3W7dyDh0ESOr48uI5vtk2xdzsU7aw0TF4ZkNuM34RmHBGMJ1fTCmOyVobo0LOhBlJ/
kalite_password: kalite

kolibri_install: False
kolibri_enabled: False
kolibri_http_port: 8009

kiwix_install: True
kiwix_enabled: True
kiwix_port: 3000
iiab_zim_path: /library/zims

moodle_install: False
moodle_enabled: False
# If using Moodle intensively, set apache_high_php_limits in 3-BASE-SERVER

# MongoDB (/library/dbdata/mongodb) is used by Sugarizer:
# Its 2 settings below are auto-set to True (in roles/0-init/tasks/main.yml) when: sugarizer_enabled
# The mongodb playbook itself is later invoked by roles/sugarizer/meta/main.yml
mongodb_install: False
mongodb_enabled: False
mongodb_port: 27018

# roles/sugarizer/meta/main.yml auto-invokes 2 above prereqs: mongodb & nodejs
# Might stall MongoDB on Power Failure: github.com/xsce/xsce/issues/879
# Sugarizer 1.0.1+ strategies to solve? github.com/iiab/iiab/pull/957
sugarizer_install: False
sugarizer_enabled: False
sugarizer_port: 8089


# 8-MGMT-TOOLS

# Transmission is a BitTorrent downloader for large Content Packs etc
transmission_install: False
transmission_enabled: False

# Transmission download directory & general owner/group
transmission_download_dir: "{{ content_base }}/transmission/"    # /library/transmission/
transmission_user: debian-transmission
transmission_group: root

# Monitor downloads at http://box:9091 or http://box:9091/transmission using Admin/changeme
transmission_http_port: 9091
transmission_url : "/transmission/"
transmission_peer_port: 51413

# Provision Transmission with torrent(s) from http://pantry.learningequality.org/downloads/ka-lite/0.17/content/
transmission_provision: True
transmission_kalite_version: 0.17

# A. Uncomment language(s) in /etc/iiab/local_vars.yml to download KA Lite videos to /library/transmission
transmission_kalite_languages:
  #- english
  #- french
  #- hindi
  #- portugal-portuguese
  #- brazilian-portuguese
  #- spanish
  #- swahili
# B. Monitor BitTorrent downloads at http://box:9091 using Admin/changeme
#    until the download is confirmed complete (can take hours if not days!)
# C. Carefully move all videos/thumbnails into /library/ka-lite/content
#    (DO NOT OVERWRITE SUBFOLDERS assessment, locale, srt !)
# D. Log in to KA Lite at http://box:8008/updates/videos/ using Admin/changeme
#    then click "Scan content folder for videos" (can take many minutes!)
# E. READ "KA Lite Administration: What tips & tricks exist?" AT http://FAQ.IIAB.IO

# Transmission administrative account
transmission_username: Admin
transmission_password: changeme

awstats_install: True
awstats_enabled: True

monit_install: False
monit_enabled: False
watchdog:
  - sshd
  - idmgr
  - ejabberd
  - httpd
  - postgresql
  - squid

munin_install: True
munin_enabled: True

# Handy for maintaining tables, but DANGEROUS if not locked down
phpmyadmin_install: False
phpmyadmin_enabled: False

vnstat_install: True
vnstat_enabled: True


# 9-LOCAL-ADDONS

# Calibre E-Book Library
# WARNING: CALIBRE INSTALLS GRAPHICAL LIBRARIES SIMILAR TO X WINDOWS & OPENGL
# ON (HEADLESS, SERVER, LITE) OS'S THAT DON'T ALREADY HAVE THESE INSTALLED.
calibre_install: False
calibre_enabled: False
# vars/raspbian-9.yml tries the .deb upgrade of Calibre, overriding this default:
calibre_via_debs: False
calibre_unstable_debs: False
# vars/<most-OS's>.yml use Calibre's python installer/upgrader (x86_64), overriding this default:
calibre_via_python: False
# Change calibre_port to 8010 if you're using XO laptops needing above idmgr ?
calibre_port: 8080
# Change calibre to XYZ add your own mnemonic URL like: http://box/XYZ
calibre_web_path: calibre  #NEEDS WORK: https://github.com/iiab/iiab/issues/529
# Avoid collisions with calibreweb_url: below!

# WARNING: Calibre-Web (below) depends on Calibre's own /usr/bin/ebook-convert
# program, so we recommend you also install Calibre (above!)

# Calibre-Web alternative to Calibre, offers a clean/modern UX
calibreweb_install: False
calibreweb_enabled: False
calibreweb_port: 8083    # PORT VARIABLE HAS NO EFFECT (as of January 2019)
# http://box/books works.  Add {box/libros, box/livres, box/livros, box/liv} etc?
calibreweb_url: /books
calibreweb_home: "{{ content_base }}/calibre-web"    # /library/calibre-web

# Minetest is an open source clone of the Minecraft building blocks game
minetest_install: False
minetest_enabled: False
minetest_port: 30000
minetest_server_admin: Admin
minetest_default_game: carbone-ng    # only carbone-ng and minetest are supported
minetest_flat_world: False


# CONSIDER THESE 2 NEW OPENSTREETMAP (OSM) APPROACHES INSTEAD, AS OF 2018:
# - http://download.iiab.io/content/OSM/vector-tiles/
# - http://oer2go.org/viewmod/en-worldmap-10
#
# DOWNLOAD EITHER OSM MANUALLY, OR BETTER YET TRY IIAB'S ADMIN CONSOLE:
#   http://box/admin -> Install Content -> Get OER2GO(RACHEL) Modules
#
# Unmaintained:
# osm_install: False
# osm_enabled: False
# Changed in June 2017, from the original:
# iiab_install: True
# iiab_enabled: False

# Unmaintained (better to install from http://teamviewer.com or prep scripts at http://download.iiab.io)
# teamviewer_install: False
# teamviewer_enabled: False

# Unmaintained
# docker_install: False
# docker_enabled: False

# Unmaintained
# schooltool_install: False
# schooltool_enabled: False

# Unmaintained
# debian_schooltool_install: False
# debian_schooltool_enabled: False

# Unmaintained (consider Calibre or Calibre-Web above?)
# pathagar_install: False
# pathagar_enabled: False

# Unmaintained
# sugar_stats_install: False
# sugar_stats_enabled: False

# Unmaintained
# xovis_install: False
# xovis_enabled: False
# xovis_target_host: "127.0.0.1:5984"
# xovis_deployment_name: olpc
# xovis_db_name: xovis
# xovis_db_user: admin
# xovis_db_password: admin
# xovis_root: "/opt/xovis"
# xovis_backup_dir: "/library/users"
# xovis_chart_heading: "My School: Usage Data Visualization"

# Unmaintained
# owncloud_install: False
# owncloud_enabled: False

# Unmaintained
# ajenti_install: False
# ajenti_enabled: False

# Unmaintained
# rachel_install: False
# rachel_enabled: False
# rachel_content_found: False
# #rachel_url: /rachel
# rachel_doc_root: "{{ doc_root }}/modules"

# ================================================================

# Platforms - turn all off and let /opt/iiab/iiab/vars/<OS>.yml turn on as appropriate

# Wide to narrow (insofar as poss)
is_debuntu: False
is_ubuntu: False
is_ubuntu_18: False
is_ubuntu_17: False
is_ubuntu_16: False
is_debian: False
is_debian_10: False
is_debian_9: False
is_debian_8: False
is_raspbian_9: False
is_raspbian_8: False
is_rpi: False

is_redhat: False
is_centos: False
is_centos_7: False
is_fedora: False
is_fedora_22: False
is_fedora_18: False

# How This Works:
# 1. /opt/iiab/iiab/iiab-install copies scripts/local_facts.fact to /etc/ansible/facts.d/local_facts.fact
# 2. Ansible runs /etc/ansible/facts.d/local_facts.fact to identify the OS
# 3. ./iiab-install (iiab-stages.yml) or ./runrole (run-one-role.yml) or Admin Console (iiab-from-console.yml) invoke the correct /opt/iiab/iiab/vars/<OS>.yml
# Longer Explanation: https://github.com/iiab/iiab/wiki/IIAB-Variables (Order of Execution and Precedence)<|MERGE_RESOLUTION|>--- conflicted
+++ resolved
@@ -275,14 +275,10 @@
 ejabberd_install: False
 ejabberd_enabled: False
 
-<<<<<<< HEAD
 # Gitea
 gitea_install: False
 gitea_enabled: False
 
-# Nextcloud
-nextcloud_install: True
-=======
 # Lokole (email for rural communities) from https://ascoderu.ca
 lokole_install: False
 lokole_enabled: False
@@ -302,8 +298,8 @@
 nodered_port: 1880
 nodered_web_path: nodered
 
+# Nextcloud
 nextcloud_install: False
->>>>>>> 2a103d0f
 nextcloud_enabled: False
 
 # A full-featured PBX (for rural telephony, etc) based on Asterisk and FreePBX.
