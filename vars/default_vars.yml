--- conflicted
+++ resolved
@@ -460,17 +460,10 @@
 # 'mongodb_install: True' for 'mongodb_installed is defined' tests e.g. in
 # 0-init/tasks/validate_vars.yml
 mongodb_install: True
-<<<<<<< HEAD
-
-# FYI mongodb_enabled: False works when sugarizer is disabled and required by mongodb/tasks/enable.yml
-# to shutdown the service and log status but that is misleading as Sugarizer starts mongodb's systemd
-# svc on its own due to requires=mongodb.service within sugarizer.service file
-=======
-# FYI 'mongodb_enabled: False' works but is ineffective.  Required by
+# FYI 'mongodb_enabled: False' works when Sugarizer is disabled.  Required by
 # mongodb/tasks/enable.yml to shut down the service and log status, but that is
 # misleading as Sugarizer starts mongodb's systemd service on its own, due to
 # 'Requires=mongodb.service' within /etc/systemd/system/sugarizer.service
->>>>>>> 60be6c45
 mongodb_enabled: False
 mongodb_port: 27018
 
