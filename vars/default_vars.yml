--- conflicted
+++ resolved
@@ -43,17 +43,8 @@
 # Ansible's default timeout for "get_url:" downloads (10 seconds) often fails
 download_timeout: 200
 
-<<<<<<< HEAD
-# Real-time clock: set RTC chip family here.  Future auto-detection plausible?
-# rtc_id: ds3231
-=======
-# Languages (for Apache)
-default_language: en
-language_priority: en es fr
-
 # Real-time clock: RTC chip family.  Future auto-detection plausible?
 rtc_id: none    # Or ds3231 ?  Used in 1-prep/tasks/raspberry_pi.yml
->>>>>>> 1f94166a
 
 # Please read more about the 'iiab-admin' Linux user, for login to IIAB's
 # Admin Console (http://box.lan/admin) AND to help you at the command-line:
