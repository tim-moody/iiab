# This is local_vars_big.yml -- copy it to /etc/iiab/local_vars.yml then...
# modify variables below, to override /opt/iiab/iiab/vars/default_vars.yml

# PLZ READ http://wiki.laptop.org/go/IIAB/local_vars.yml AND http://FAQ.IIAB.IO
# Orig Idea: branch github.com/xsce/xsce-local for your deployment/community


# Ansible's default timeout for "get_url:" downloads (10 seconds) often fails
download_timeout: 200

# Languages (for Apache)
default_language: en
language_priority: en es fr

# Set iiab_admin_user_install: False if you don't want iiab_admin_user & wheel
# group auto-created in roles/iiab-admin/tasks/main.yml (hence disabling sudo-
# checks/warnings of published passwds like pi/raspberry & iiab-admin/g0adm1n).
iiab_admin_user_install: True
# If iiab_admin_user_install: False, set iiab_admin_user (below) to an existing
# Linux user that has sudo access, for login to Admin Console http://box/admin
iiab_admin_user: iiab-admin
# Password hash to be used if Ansible creates the above user:
iiab_admin_pwd_hash: $6$xsce51$D.IrrEeLBYIuJkGDmi27pZUGOwPFp98qpl3hxMwWV4hXigFGmdSvy3s/j7tn6OnyTTLmlV7SsN0lCUAFzxSop.
# Obtain a password hash - NEW MORE SECURE WAY:
#    python3 -c 'import crypt; print(crypt.crypt("<plaintext>", crypt.mksalt(crypt.METHOD_SHA512)))'
# Obtain a password hash - OLD WAY:
#    python -c 'import crypt; print crypt.crypt("<plaintext>", "$6$<salt>")'

iiab_hostname: box
iiab_domain: lan

# Homepage: set to /home or /wordpress or /mediawiki or /wiki (for DokuWiki)
iiab_home_url: /home

# Raspbian requires WiFi country since March 2018.  Please set it here:
host_country_code: US
host_ssid: "Internet in a Box"
host_wifi_mode: g
host_channel: 6
hostapd_secure: False
hostapd_password: changeme

# Enables "campus access" to kiwix (3000), kalite (8008) & calibre (8010 or
# 8080) on WAN side of server. See network/templates/gateway/iiab-gen-iptables
# within github.com/iiab/iiab/blob/master/roles/
services_externally_visible: True

# Make this True if client machines should have access to WAN/Internet:
iiab_gateway_enabled: False

dhcpd_install: False
dhcpd_enabled: False

# named (BIND)
named_install: False
named_enabled: False

# dnsmasq - handles DHCP and DNS
dnsmasq_install: True
dnsmasq_enabled: True

# Enable AFTER installing IIAB!  Then run "cd /opt/iiab/iiab; ./iiab-network"
dns_jail_enabled: False

# Python-based Captive Portal, that @m-anish & @jvonau experimented with in
# July 2018 (https://github.com/iiab/iiab/pull/870) and that @georgejhunt
# extensively refined later in 2018 (PRs #1179, #1300, #1327).
captive_portal_install: True
captive_portal_enabled: True
# In a pinch, disable Captive Portal using instructions in http://FAQ.IIAB.IO

# Set to "False" if you want to revert to the older Dynamic Menuing system
# (prior to IIAB 6.7, this had used https://github.com/iiab/iiab-menu)
js_menu_install: True

# Unmaintained as of October 2017: https://github.com/iiab/iiab/pull/382
# wondershaper_install: False
# wondershaper_enabled: False


# 1-PREP

# roles/sshd & roles/iiab-admin run here
# SEE IIAB-ADMIN VARIABLES NEAR TOP OF THIS FILE:
# e.g. iiab_admin_user_install, iiab_admin_user, iiab_admin_pwd_hash

# SECURITY WARNING: See http://wiki.laptop.org/go/IIAB/Security
openvpn_install: True
openvpn_enabled: False
# Set /etc/iiab/openvpn_handle in advance here:
openvpn_handle: ""
# The following seems necessary on CentOS:
# openvpn_cron_enabled: True


# 2-COMMON

# exFAT_enabled: True is auto-enabled in roles/2-common/tasks/packages.yml
# as set in 0-init/defaults/main.yml AND 0-init/tasks/main.yml

# /usr/libexec/iiab-startup.sh is much like autoexec.bat & /etc/rc.local
# It's put in place by 2-common/tasks/iiab-startup.yml at the end of Stage 2.


# 3-BASE-SERVER

# Make this False to disable http://box/common/services/power_off.php button:
apache_allow_sudo: True
# For schools that use WordPress and/or Moodle intensively, see iiab/iiab #1147
# WARNING: Enabling this might cause excess use of RAM/disk or other resources!
apache_high_php_limits: False
# SEE ALSO VARIABLES NEAR TOP OF THIS FILE: default_language, language_priority

# roles/mysql runs here (mandatory)


# 4-SERVER-OPTIONS

# DNS prep (dnsmasq, named &/or dhcpd) run here.  The full network stage runs
# after 9-LOCAL-ADDONS (or manually run "cd /opt/iiab/iiab; ./iiab-network")

squid_install: False
squid_enabled: False

# DansGuardian REQUIRES Squid (above) be installed & enabled
dansguardian_install: False
dansguardian_enabled: False

# PostgreSQL - auto-installed by Moodle and/or Pathagar - no need to touch!
postgresql_install: False
postgresql_enabled: False

# Unmaintained
# authserver_install: False
# authserver_enabled: False

# Common UNIX Printing System (CUPS)
cups_install: True
cups_enabled: True

# At Your Own Risk: take a security audit seriously before deploying this
samba_install: True
samba_enabled: False

# Show entire contents of USB sticks/drives (at http://box/usb)
iiab_usb_lib_show_all: True


# 5-XO-SERVICES

# Lesser-supported XO services need additional testing.  Please contact
# http://lists.laptop.org/pipermail/server-devel/ if you're able to help test.

# xo_services_install: False
# xo_services_enabled: False

# activity_server_install: False
# activity_server_enabled: False

# Please instead consider 'ejabberd' in Stage 6-GENERIC-APPS below
# ejabberd_xs_install: False
# ejabberd_xs_enabled: False

# Change calibre_port from 8080 to 8010 below, if you enable idmgr
# idmgr_install: False
# idmgr_enabled: False


# 6-GENERIC-APPS

dokuwiki_install: True
dokuwiki_enabled: True

mediawiki_install: True
mediawiki_enabled: True

elgg_install: True
elgg_enabled: True

ejabberd_install: False
ejabberd_enabled: False

<<<<<<< HEAD
gitea_install: True
gitea_enabled: True
=======
# Lokole (email for rural communities) from https://ascoderu.ca
lokole_install: True
lokole_enabled: True

# MQTT pub-sub broker for IoT on Raspberry Pi etc
mosquitto_install: True
mosquitto_enabled: True

# Flow-based visual programming for wiring together IoT hardware devices etc
nodered_install: True
nodered_enabled: True
>>>>>>> 2a103d0f

nextcloud_install: True
nextcloud_enabled: True

# A full-featured PBX (for rural telephony, etc) based on Asterisk and FreePBX.
# Works on Ubuntu 18.04, Debian 9. Experimental on Rasp/RPi 3. Uses Node.js 10.x
pbx_install: False
pbx_enabled: False
asterisk_chan_dongle: False

# If using WordPress intensively, set apache_high_php_limits in 3-BASE-SERVER
wordpress_install: True
wordpress_enabled: True


# 7-EDU-APPS

# KA Lite - SEE THE "Transmission" BITTORRENT DOWNLOADER FURTHER BELOW, TO INSTALL THOUSANDS OF VIDEOS
kalite_install: True
kalite_enabled: True
# Unused in 2018; but remains as placeholder for Fedora 18 legacy (XO laptops)
kalite_cron_enabled: True

kolibri_install: True
kolibri_enabled: True

kiwix_install: True
kiwix_enabled: True

# Warning: Moodle is a serious LMS, that takes a while to install
moodle_install: True
moodle_enabled: True
# If using Moodle intensively, set apache_high_php_limits in 3-BASE-SERVER

# Might stall MongoDB on Power Failure: github.com/xsce/xsce/issues/879
# Sugarizer 1.0.1+ strategies to solve? github.com/iiab/iiab/pull/957
sugarizer_install: True
sugarizer_enabled: True


# 8-MGMT-TOOLS

# BitTorrent downloader for large Content Packs etc
transmission_install: True
transmission_enabled: True
# A. Uncomment language(s) to download KA Lite videos to /library/transmission
#    using http://pantry.learningequality.org/downloads/ka-lite/0.17/content/
transmission_kalite_languages:
  #- english
  #- french
  #- hindi
  #- portugal-portuguese
  #- brazilian-portuguese
  #- spanish
  #- swahili
# B. Monitor BitTorrent downloads at http://box:9091 using Admin/changeme
#    until the download is confirmed complete (can take hours if not days!)
# C. Carefully move all videos/thumbnails into /library/ka-lite/content
#    (DO NOT OVERWRITE SUBFOLDERS assessment, locale, srt !)
# D. Log in to KA Lite at http://box:8008/updates/videos/ using Admin/changeme
#    then click "Scan content folder for videos" (can take many minutes!)
# E. READ "KA Lite Administration: What tips & tricks exist?" AT http://FAQ.IIAB.IO

awstats_install: True
awstats_enabled: True

monit_install: True
monit_enabled: True

munin_install: True
munin_enabled: True

# Handy for maintaining tables, but DANGEROUS if not locked down
phpmyadmin_install: True
phpmyadmin_enabled: False

vnstat_install: True
vnstat_enabled: True


# 9-LOCAL-ADDONS

# Calibre E-Book Library
# WARNING: CALIBRE INSTALLS GRAPHICAL LIBRARIES SIMILAR TO X WINDOWS & OPENGL
# ON (HEADLESS, SERVER, LITE) OS'S THAT DON'T ALREADY HAVE THESE INSTALLED.
calibre_install: False
calibre_enabled: False
# Change calibre_port to 8010 if you're using XO laptops needing above idmgr ?
calibre_port: 8080
# Change calibre to XYZ to add your own mnemonic URL like: http://box/XYZ
calibre_web_path: calibre  #NEEDS WORK: https://github.com/iiab/iiab/issues/529
# Avoid collisions with calibreweb_url: below!

# WARNING: Calibre-Web (below) depends on Calibre's own /usr/bin/ebook-convert
# program, so we recommend you also install Calibre (above!)

# Calibre-Web alternative to Calibre, offers a clean/modern UX
calibreweb_install: True
calibreweb_enabled: True
calibreweb_port: 8083    # PORT VARIABLE HAS NO EFFECT (as of January 2019)
# http://box/books works.  Add {box/libros, box/livres, box/livros, box/liv} etc?
calibreweb_url: /books
calibreweb_home: "{{ content_base }}/calibre-web"    # /library/calibre-web

# Minetest is an open source clone of the Minecraft building blocks game
minetest_install: True
minetest_enabled: True


# CONSIDER THESE 2 NEW OPENSTREETMAP (OSM) APPROACHES INSTEAD, AS OF 2018:
# - http://download.iiab.io/content/OSM/vector-tiles/
# - http://oer2go.org/viewmod/en-worldmap-10
#
# DOWNLOAD EITHER OSM MANUALLY, OR BETTER YET TRY IIAB'S ADMIN CONSOLE:
#   http://box/admin -> Install Content -> Get OER2GO(RACHEL) Modules
#
# Unmaintained
# osm_install: False
# osm_enabled: False

# Unmaintained (better to install from http://teamviewer.com or prep scripts at http://download.iiab.io)
# teamviewer_install: False
# teamviewer_enabled: False

# Unmaintained
# docker_install: False
# docker_enabled: False

# Unmaintained
# schooltool_install: False
# schooltool_enabled: False

# Unmaintained
# debian_schooltool_install: False
# debian_schooltool_enabled: False

# Unmaintained (consider Calibre or Calibre-Web above?)
# pathagar_install: False
# pathagar_enabled: False

# Unmaintained
# sugar_stats_install: False
# sugar_stats_enabled: False

# Unmaintained
# xovis_install: False
# xovis_enabled: False<|MERGE_RESOLUTION|>--- conflicted
+++ resolved
@@ -180,10 +180,9 @@
 ejabberd_install: False
 ejabberd_enabled: False
 
-<<<<<<< HEAD
 gitea_install: True
 gitea_enabled: True
-=======
+
 # Lokole (email for rural communities) from https://ascoderu.ca
 lokole_install: True
 lokole_enabled: True
@@ -195,7 +194,6 @@
 # Flow-based visual programming for wiring together IoT hardware devices etc
 nodered_install: True
 nodered_enabled: True
->>>>>>> 2a103d0f
 
 nextcloud_install: True
 nextcloud_enabled: True
