--- conflicted
+++ resolved
@@ -145,8 +145,4 @@
 ansible -m setup -i $INVENTORY localhost --connection=local >> /dev/null
 ansible-playbook -i $INVENTORY $PLAYBOOK ${ARGS} --connection=local
 
-<<<<<<< HEAD
-echo -e "\n./iiab-install COMPLETED IN $CWD\n\n"
-=======
-echo -e "./iiab-install COMPLETED IN /opt/iiab/iiab\n\n"
->>>>>>> 1d1503eb
+echo -e "./iiab-install COMPLETED IN $CWD\n\n"